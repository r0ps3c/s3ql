--- conflicted
+++ resolved
@@ -1,8 +1,4 @@
-<<<<<<< HEAD
-2022-12-06, S3QL 5.0.0
-=======
 UNRELEASED CHANGES
->>>>>>> b051fbac
 
   * The internal file system revision has changed. File systems created with this version
     of S3QL are NOT COMPATIBLE with prior S3QL versions.
@@ -11,14 +7,6 @@
     S3QL versions. This procedure is NOT REVERSIBLE.
 
     To update an existing file system, use the `s3qladm upgrade` command. This upgrade
-<<<<<<< HEAD
-    process updates only the metadata tables and should not take more than a few minutes.
-
-  * Change how file times are handled/stored: as sqlite integers are signed whereas
-    python's representation is not, implement conversion when going from one to the
-    other. Previously, mtime/ctime/atimes > 2^63 nanoseconds would cause an
-    exception/filesystem crash.
-=======
     should not take longer than a regular mount + unmount sequence.
 
   * S3QL no longer supports storage backends that do not provide immediate consistency.
@@ -32,7 +20,22 @@
   * The Google Storage backend now retries on network errors when doing the initial
     validation of the bucket.
 
->>>>>>> b051fbac
+
+2022-12-06, S3QL 5.0.0
+
+  * The internal file system revision has changed. File systems created with this version
+    of S3QL are NOT COMPATIBLE with prior S3QL versions.
+
+    Existing file systems must be upgraded before they can be used with current
+    S3QL versions. This procedure is NOT REVERSIBLE.
+
+    To update an existing file system, use the `s3qladm upgrade` command. This upgrade
+    process updates only the metadata tables and should not take more than a few minutes.
+
+  * Change how file times are handled/stored: as sqlite integers are signed whereas
+    python's representation is not, implement conversion when going from one to the
+    other. Previously, mtime/ctime/atimes > 2^63 nanoseconds would cause an
+    exception/filesystem crash.
 
 2022-06-10, S3QL 4.0.0
 
