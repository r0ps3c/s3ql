<<<<<<< HEAD
import os
from setuptools import setup, find_packages
from setuptools import Extension
from setuptools.command.build import build as build_orig
from setuptools.command.sdist import sdist as sdist_orig
=======
#!/usr/bin/env python3
# -*- coding: utf-8 -*-
'''
setup.py - this file is part of S3QL.

Copyright © 2008 Nikolaus Rath <Nikolaus@rath.org>

This work can be distributed under the terms of the GNU GPLv3.
'''

try:
    import setuptools
except ModuleNotFoundError:
    raise SystemExit(
        'Setuptools package not found. Please install from '
        'https://pypi.python.org/pypi/setuptools'
    )
import faulthandler
import os
import subprocess
import sys
from glob import glob

from setuptools import Extension
from setuptools.command.test import test as TestCommand

faulthandler.enable()

basedir = os.path.abspath(os.path.dirname(sys.argv[0]))
DEVELOPER_MODE = os.path.exists(os.path.join(basedir, 'MANIFEST.in'))
if DEVELOPER_MODE:
    print('MANIFEST.in exists, running in developer mode')

# Add S3QL sources
sys.path.insert(0, os.path.join(basedir, 'src'))
sys.path.insert(0, os.path.join(basedir, 'util'))
import s3ql


class pytest(TestCommand):
    def run_tests(self):
        # import here, cause outside the eggs aren't loaded
        import pytest

        errno = pytest.main(['tests'])
        sys.exit(errno)


def main():

    with open(os.path.join(basedir, 'README.rst'), 'r') as fh:
        long_desc = fh.read()

    compile_args = ['-Wall', '-Wextra', '-Wconversion', '-Wsign-compare']

    # Enable all fatal warnings only when compiling from Mercurial tip.
    # (otherwise we break forward compatibility because compilation with newer
    # compiler may fail if additional warnings are added)
    if DEVELOPER_MODE:
        if os.environ.get('CI') != 'true':
            compile_args.append('-Werror')

        # Value-changing conversions should always be explicit.
        compile_args.append('-Werror=conversion')

        # Note that (i > -1) is false if i is unsigned (-1 will be converted to
        # a large positive value). We certainly don't want to do this by
        # accident.
        compile_args.append('-Werror=sign-compare')

        compile_args.append('-Wno-unused-function')

    required_pkgs = [
        'apsw >= 3.7.0',
        'cryptography',
        'requests',
        'defusedxml',
        'dugong >= 3.4, < 4.0',
        'google-auth',
        'google-auth-oauthlib',
        # Need trio.lowlevel
        'trio >= 0.15',
        'pyfuse3 >= 3.2.0, < 4.0',
    ]
    if sys.version_info < (3, 7, 0):
        required_pkgs.append('async_generator')

    setuptools.setup(
        name='s3ql',
        zip_safe=False,
        version=s3ql.VERSION,
        description='a full-featured file system for online data storage',
        long_description=long_desc,
        author='Nikolaus Rath',
        author_email='Nikolaus@rath.org',
        license='GPLv3',
        classifiers=[
            'Development Status :: 5 - Production/Stable',
            'Environment :: No Input/Output (Daemon)',
            'Environment :: Console',
            'License :: OSI Approved :: GNU Library or Lesser General Public License (GPLv3)',
            'Topic :: Internet',
            'Operating System :: POSIX',
            'Topic :: System :: Archiving',
        ],
        platforms=['POSIX', 'UNIX', 'Linux'],
        package_dir={'': 'src'},
        packages=setuptools.find_packages('src'),
        provides=['s3ql'],
        ext_modules=[
            Extension(
                's3ql.sqlite3ext',
                ['src/s3ql/sqlite3ext.cpp'],
                extra_compile_args=compile_args,
                language='c++',
            ),
        ],
        data_files=[
            (
                'share/man/man1',
                [
                    os.path.join('doc/manpages/', x)
                    for x in glob(os.path.join(basedir, 'doc', 'manpages', '*.1'))
                ],
            )
        ],
        entry_points={
            'console_scripts': [
                'mkfs.s3ql = s3ql.mkfs:main',
                'fsck.s3ql = s3ql.fsck:main',
                'mount.s3ql = s3ql.mount:main',
                'umount.s3ql = s3ql.umount:main',
                's3qlcp = s3ql.cp:main',
                's3qlstat = s3ql.statfs:main',
                's3qladm = s3ql.adm:main',
                's3qlctrl = s3ql.ctrl:main',
                's3qllock = s3ql.lock:main',
                's3qlrm = s3ql.remove:main',
                's3ql_oauth_client = s3ql.oauth_client:main',
                's3ql_verify = s3ql.verify:main',
            ]
        },
        install_requires=required_pkgs,
        tests_require=['pytest >= 3.7'],
        cmdclass={'upload_docs': upload_docs, 'build_cython': build_cython, 'pytest': pytest},
    )


class build_cython(setuptools.Command):
    user_options = []
    boolean_options = []
    description = "Compile .pyx to .c/.cpp"

    def initialize_options(self):
        pass
>>>>>>> b051fbac

class build(build_orig):
    def finalize_options(self):
<<<<<<< HEAD
        super().finalize_options()
        from Cython.Build import cythonize
        self.distribution.ext_modules = cythonize([Extension(name='s3ql.deltadump',
                  sources=["src/s3ql/deltadump.c"], libraries=["sqlite3"])], language_level=3)
=======
        # Attribute defined outside init
        # pylint: disable=W0201
        self.extensions = self.distribution.ext_modules

    def run(self):
        try:
            from Cython.Build import cythonize
        except ImportError:
            raise SystemExit('Cython needs to be installed for this command') from None

        for extension in self.extensions:
            for fpath in extension.sources:
                (file_, ext) = os.path.splitext(fpath)
                spath = os.path.join(basedir, file_ + '.pyx')
                if ext not in ('.c', '.cpp') or not os.path.exists(spath):
                    continue
                print('compiling %s to %s' % (file_ + '.pyx', file_ + ext))
                cythonize(spath, language_level=3)


class upload_docs(setuptools.Command):
    user_options = []
    boolean_options = []
    description = "Upload documentation"

    def initialize_options(self):
        pass
>>>>>>> b051fbac

class sdist(sdist_orig):
    def finalize_options(self):
<<<<<<< HEAD
        super().finalize_options()
        from Cython.Build import cythonize
        self.distribution.ext_modules = cythonize([Extension(name='s3ql.deltadump',
                  sources=["src/s3ql/deltadump.pyx"])], language_level=3)

setup(name='s3ql',
    setup_requires=["cython"],
    cmdclass={"build": build, "sdist":sdist}
)
=======
        pass

    def run(self):
        subprocess.check_call(
            [
                'rsync',
                '-aHv',
                '--del',
                os.path.join(basedir, 'doc', 'html') + '/',
                'ebox.rath.org:/srv/www.rath.org/s3ql-docs/',
            ]
        )
        subprocess.check_call(
            [
                'rsync',
                '-aHv',
                '--del',
                os.path.join(basedir, 'doc', 'manual.pdf'),
                'ebox.rath.org:/srv/www.rath.org/s3ql-docs/',
            ]
        )


if __name__ == '__main__':
    main()
>>>>>>> b051fbac
<|MERGE_RESOLUTION|>--- conflicted
+++ resolved
@@ -1,240 +1,25 @@
-<<<<<<< HEAD
 import os
-from setuptools import setup, find_packages
-from setuptools import Extension
+
+from setuptools import Extension, find_packages, setup
 from setuptools.command.build import build as build_orig
 from setuptools.command.sdist import sdist as sdist_orig
-=======
-#!/usr/bin/env python3
-# -*- coding: utf-8 -*-
-'''
-setup.py - this file is part of S3QL.
 
-Copyright © 2008 Nikolaus Rath <Nikolaus@rath.org>
-
-This work can be distributed under the terms of the GNU GPLv3.
-'''
-
-try:
-    import setuptools
-except ModuleNotFoundError:
-    raise SystemExit(
-        'Setuptools package not found. Please install from '
-        'https://pypi.python.org/pypi/setuptools'
-    )
-import faulthandler
-import os
-import subprocess
-import sys
-from glob import glob
-
-from setuptools import Extension
-from setuptools.command.test import test as TestCommand
-
-faulthandler.enable()
-
-basedir = os.path.abspath(os.path.dirname(sys.argv[0]))
-DEVELOPER_MODE = os.path.exists(os.path.join(basedir, 'MANIFEST.in'))
-if DEVELOPER_MODE:
-    print('MANIFEST.in exists, running in developer mode')
-
-# Add S3QL sources
-sys.path.insert(0, os.path.join(basedir, 'src'))
-sys.path.insert(0, os.path.join(basedir, 'util'))
-import s3ql
-
-
-class pytest(TestCommand):
-    def run_tests(self):
-        # import here, cause outside the eggs aren't loaded
-        import pytest
-
-        errno = pytest.main(['tests'])
-        sys.exit(errno)
-
-
-def main():
-
-    with open(os.path.join(basedir, 'README.rst'), 'r') as fh:
-        long_desc = fh.read()
-
-    compile_args = ['-Wall', '-Wextra', '-Wconversion', '-Wsign-compare']
-
-    # Enable all fatal warnings only when compiling from Mercurial tip.
-    # (otherwise we break forward compatibility because compilation with newer
-    # compiler may fail if additional warnings are added)
-    if DEVELOPER_MODE:
-        if os.environ.get('CI') != 'true':
-            compile_args.append('-Werror')
-
-        # Value-changing conversions should always be explicit.
-        compile_args.append('-Werror=conversion')
-
-        # Note that (i > -1) is false if i is unsigned (-1 will be converted to
-        # a large positive value). We certainly don't want to do this by
-        # accident.
-        compile_args.append('-Werror=sign-compare')
-
-        compile_args.append('-Wno-unused-function')
-
-    required_pkgs = [
-        'apsw >= 3.7.0',
-        'cryptography',
-        'requests',
-        'defusedxml',
-        'dugong >= 3.4, < 4.0',
-        'google-auth',
-        'google-auth-oauthlib',
-        # Need trio.lowlevel
-        'trio >= 0.15',
-        'pyfuse3 >= 3.2.0, < 4.0',
-    ]
-    if sys.version_info < (3, 7, 0):
-        required_pkgs.append('async_generator')
-
-    setuptools.setup(
-        name='s3ql',
-        zip_safe=False,
-        version=s3ql.VERSION,
-        description='a full-featured file system for online data storage',
-        long_description=long_desc,
-        author='Nikolaus Rath',
-        author_email='Nikolaus@rath.org',
-        license='GPLv3',
-        classifiers=[
-            'Development Status :: 5 - Production/Stable',
-            'Environment :: No Input/Output (Daemon)',
-            'Environment :: Console',
-            'License :: OSI Approved :: GNU Library or Lesser General Public License (GPLv3)',
-            'Topic :: Internet',
-            'Operating System :: POSIX',
-            'Topic :: System :: Archiving',
-        ],
-        platforms=['POSIX', 'UNIX', 'Linux'],
-        package_dir={'': 'src'},
-        packages=setuptools.find_packages('src'),
-        provides=['s3ql'],
-        ext_modules=[
-            Extension(
-                's3ql.sqlite3ext',
-                ['src/s3ql/sqlite3ext.cpp'],
-                extra_compile_args=compile_args,
-                language='c++',
-            ),
-        ],
-        data_files=[
-            (
-                'share/man/man1',
-                [
-                    os.path.join('doc/manpages/', x)
-                    for x in glob(os.path.join(basedir, 'doc', 'manpages', '*.1'))
-                ],
-            )
-        ],
-        entry_points={
-            'console_scripts': [
-                'mkfs.s3ql = s3ql.mkfs:main',
-                'fsck.s3ql = s3ql.fsck:main',
-                'mount.s3ql = s3ql.mount:main',
-                'umount.s3ql = s3ql.umount:main',
-                's3qlcp = s3ql.cp:main',
-                's3qlstat = s3ql.statfs:main',
-                's3qladm = s3ql.adm:main',
-                's3qlctrl = s3ql.ctrl:main',
-                's3qllock = s3ql.lock:main',
-                's3qlrm = s3ql.remove:main',
-                's3ql_oauth_client = s3ql.oauth_client:main',
-                's3ql_verify = s3ql.verify:main',
-            ]
-        },
-        install_requires=required_pkgs,
-        tests_require=['pytest >= 3.7'],
-        cmdclass={'upload_docs': upload_docs, 'build_cython': build_cython, 'pytest': pytest},
-    )
-
-
-class build_cython(setuptools.Command):
-    user_options = []
-    boolean_options = []
-    description = "Compile .pyx to .c/.cpp"
-
-    def initialize_options(self):
-        pass
->>>>>>> b051fbac
 
 class build(build_orig):
     def finalize_options(self):
-<<<<<<< HEAD
         super().finalize_options()
         from Cython.Build import cythonize
-        self.distribution.ext_modules = cythonize([Extension(name='s3ql.deltadump',
-                  sources=["src/s3ql/deltadump.c"], libraries=["sqlite3"])], language_level=3)
-=======
-        # Attribute defined outside init
-        # pylint: disable=W0201
-        self.extensions = self.distribution.ext_modules
-
-    def run(self):
-        try:
-            from Cython.Build import cythonize
-        except ImportError:
-            raise SystemExit('Cython needs to be installed for this command') from None
-
-        for extension in self.extensions:
-            for fpath in extension.sources:
-                (file_, ext) = os.path.splitext(fpath)
-                spath = os.path.join(basedir, file_ + '.pyx')
-                if ext not in ('.c', '.cpp') or not os.path.exists(spath):
-                    continue
-                print('compiling %s to %s' % (file_ + '.pyx', file_ + ext))
-                cythonize(spath, language_level=3)
-
-
-class upload_docs(setuptools.Command):
-    user_options = []
-    boolean_options = []
-    description = "Upload documentation"
-
-    def initialize_options(self):
-        pass
->>>>>>> b051fbac
+        self.distribution.ext_modules = cythonize([Extension(name='s3ql.sqlite3ext',
+                  sources=["src/s3ql/sqlite3ext.cpp"], libraries=["sqlite3"])], language_level=3)
 
 class sdist(sdist_orig):
     def finalize_options(self):
-<<<<<<< HEAD
         super().finalize_options()
         from Cython.Build import cythonize
-        self.distribution.ext_modules = cythonize([Extension(name='s3ql.deltadump',
-                  sources=["src/s3ql/deltadump.pyx"])], language_level=3)
+        self.distribution.ext_modules = cythonize([Extension(name='s3ql.sqlite3ext',
+                  sources=["src/s3ql/sqlite3ext.pyx"])], language_level=3)
 
 setup(name='s3ql',
     setup_requires=["cython"],
-    cmdclass={"build": build, "sdist":sdist}
-)
-=======
-        pass
-
-    def run(self):
-        subprocess.check_call(
-            [
-                'rsync',
-                '-aHv',
-                '--del',
-                os.path.join(basedir, 'doc', 'html') + '/',
-                'ebox.rath.org:/srv/www.rath.org/s3ql-docs/',
-            ]
-        )
-        subprocess.check_call(
-            [
-                'rsync',
-                '-aHv',
-                '--del',
-                os.path.join(basedir, 'doc', 'manual.pdf'),
-                'ebox.rath.org:/srv/www.rath.org/s3ql-docs/',
-            ]
-        )
-
-
-if __name__ == '__main__':
-    main()
->>>>>>> b051fbac
+    cmdclass={"build": build, "sdist": sdist}
+)