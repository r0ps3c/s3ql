--- conflicted
+++ resolved
@@ -31,11 +31,13 @@
 from pytest_checklogs import assert_logs
 
 from s3ql import BUFSIZE, backends
-from s3ql.backends.common import AbstractBackend, CorruptedObjectError, NoSuchObject
+from s3ql.backends.common import (AbstractBackend, CorruptedObjectError,
+                                  NoSuchObject)
 from s3ql.backends.comprenc import ComprencBackend, ObjectNotEncrypted
 from s3ql.backends.gs import Backend as GSBackend
 from s3ql.backends.local import Backend as LocalBackend
-from s3ql.backends.s3c import BadDigestError, HTTPError, OperationAbortedError, S3Error
+from s3ql.backends.s3c import (BadDigestError, HTTPError,
+                               OperationAbortedError, S3Error)
 from s3ql.http import ConnectionClosed
 
 log = logging.getLogger(__name__)
@@ -314,11 +316,7 @@
     assert backend.lookup(key) == metadata
 
 
-<<<<<<< HEAD
-@pytest.mark.with_backend('*/{raw,aes+zlib}')
-=======
 @pytest.mark.with_backend('*/{plain,raw,aes+zlib}')
->>>>>>> 78fb1741
 def test_write_fh_partial(backend: AbstractBackend):
     key = newname()
     metadata = {'jimmy': 'jups@42'}
@@ -332,8 +330,6 @@
     backend.readinto_fh(key, buf2)
 
     assert buf2.getvalue() == data[10 : 10 + 20]
-<<<<<<< HEAD
-=======
 
 
 @pytest.mark.with_backend('*/{plain,raw,aes+zlib}')
@@ -350,7 +346,6 @@
     backend.readinto_fh(key, buf2)
 
     assert buf2.getvalue() == data[10:]
->>>>>>> 78fb1741
 
 
 @pytest.mark.with_backend('swift/raw')
