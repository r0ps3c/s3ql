#!/usr/bin/env python3
'''
t3_fsck.py - this file is part of S3QL.

Copyright © 2008 Nikolaus Rath <Nikolaus@rath.org>

This work can be distributed under the terms of the GNU GPLv3.
'''

if __name__ == '__main__':
    import sys

    import pytest

    sys.exit(pytest.main([__file__] + sys.argv[1:]))

<<<<<<< HEAD
from s3ql.backends import local
from s3ql import ROOT_INODE
from s3ql.mkfs import init_tables
from s3ql.metadata import create_tables
from s3ql.database import Connection, NoSuchRowError, u2s_ns
from s3ql.fsck import Fsck
from s3ql.common import time_ns
from argparse import Namespace
=======
import _thread
import hashlib
>>>>>>> b051fbac
import os
import shutil
import stat
import tempfile
import unittest
from argparse import Namespace

from s3ql import ROOT_INODE
from s3ql.backends import local
from s3ql.common import time_ns
from s3ql.database import Connection, FsAttributes, NoSuchRowError, create_tables
from s3ql.fsck import Fsck
from s3ql.mkfs import init_tables


def sha256(s):
    return hashlib.sha256(s).digest()


class fsck_tests(unittest.TestCase):
    def setUp(self):
        self.backend_dir = tempfile.mkdtemp(prefix='s3ql-backend-')
        self.backend = local.Backend(Namespace(storage_url='local://' + self.backend_dir))
        self.cachedir = tempfile.mkdtemp(prefix='s3ql-cache-')
        self.max_obj_size = 1024

        self.dbfile = tempfile.NamedTemporaryFile()
        self.db = Connection(self.dbfile.name)
        create_tables(self.db)
        init_tables(self.db)

        self.fsck = Fsck(
            self.cachedir,
            self.backend,
            FsAttributes(data_block_size=self.max_obj_size, metadata_block_size=self.max_obj_size),
            self.db,
        )

    def tearDown(self):
        shutil.rmtree(self.cachedir)
        shutil.rmtree(self.backend_dir)
        self.dbfile.close()

    def assert_fsck(self, *fns, can_fix=True):
        '''Check that fns detects and corrects errors'''

        self.fsck.expect_errors = True
        for fn in fns:
            self.fsck.found_errors = False
            fn()
            assert self.fsck.found_errors
        if not can_fix:
            return
        self.fsck.found_errors = False
        self.fsck.expect_errors = False
        self.fsck.check()
        assert not self.fsck.found_errors

    def test_cache(self):
<<<<<<< HEAD
        inode = self.db.rowid("INSERT INTO inodes (mode,uid,gid,mtime_ns,atime_ns,ctime_ns,refcount,size) "
                              "VALUES (?,?,?,?,?,?,?,?)",
                              (stat.S_IFREG | stat.S_IRUSR | stat.S_IWUSR | stat.S_IXUSR
                               | stat.S_IRGRP | stat.S_IXGRP | stat.S_IROTH | stat.S_IXOTH,
                               os.getuid(), os.getgid(), u2s_ns(time_ns()), u2s_ns(time_ns()), u2s_ns(time_ns()),
                               1, 8))
=======
        inode = self.db.rowid(
            "INSERT INTO inodes (mode,uid,gid,mtime_ns,atime_ns,ctime_ns,refcount,size) "
            "VALUES (?,?,?,?,?,?,?,?)",
            (
                stat.S_IFREG
                | stat.S_IRUSR
                | stat.S_IWUSR
                | stat.S_IXUSR
                | stat.S_IRGRP
                | stat.S_IXGRP
                | stat.S_IROTH
                | stat.S_IXOTH,
                os.getuid(),
                os.getgid(),
                time_ns(),
                time_ns(),
                time_ns(),
                1,
                8,
            ),
        )
>>>>>>> b051fbac
        self._link(b'test-entry', inode)

        # Create new block
        with open(self.cachedir + '/%d-0' % inode, 'wb') as fh:
            fh.write(b'somedata')
        size = os.stat(fh.name).st_size
        self.assert_fsck(self.fsck.check_cache)
        self.assertEqual(self.backend['s3ql_data_1'], b'somedata')
        assert self.db.get_val('SELECT size FROM inodes WHERE id=?', (inode,)) == size

        # Existing block
        self.db.execute('UPDATE inodes SET size=? WHERE id=?', (self.max_obj_size + 8, inode))
        with open(self.cachedir + '/%d-1' % inode, 'wb') as fh:
            fh.write(b'somedata')
        self.assert_fsck(self.fsck.check_cache)

        # Old block preserved
        with open(self.cachedir + '/%d-0' % inode, 'wb') as fh:
            fh.write(b'somedat2')
        self.assert_fsck(self.fsck.check_cache)

        # Old block removed
        with open(self.cachedir + '/%d-1' % inode, 'wb') as fh:
            fh.write(b'somedat3')
        self.assert_fsck(self.fsck.check_cache)

    def test_lof1(self):

        # Make lost+found a file
        inode = self.db.get_val(
            "SELECT inode FROM contents_v WHERE name=? AND parent_inode=?",
            (b"lost+found", ROOT_INODE),
        )
        self.db.execute('DELETE FROM contents WHERE parent_inode=?', (inode,))
        self.db.execute(
            'UPDATE inodes SET mode=?, size=? WHERE id=?',
            (stat.S_IFREG | stat.S_IRUSR | stat.S_IWUSR, 0, inode),
        )

        def check():
            self.fsck.check_lof()
            self.fsck.check_inodes_refcount()

        self.assert_fsck(check)

    def test_lof2(self):
        # Remove lost+found
        name_id = self.db.get_val('SELECT id FROM names WHERE name=?', (b'lost+found',))
        inode = self.db.get_val(
            'SELECT inode FROM contents WHERE name_id=? AND parent_inode=?',
            (name_id, ROOT_INODE),
        )
        self.db.execute('DELETE FROM inodes WHERE id=?', (inode,))
        self.db.execute(
            'DELETE FROM contents WHERE name_id=? and parent_inode=?', (name_id, ROOT_INODE)
        )
        self.db.execute('UPDATE names SET refcount = refcount-1 WHERE id=?', (name_id,))

        self.assert_fsck(self.fsck.check_lof)

    def test_lof_issue_273(self):
        name_id = self.db.get_val('SELECT id FROM names WHERE name=?', (b'lost+found',))
        inode = self.db.get_val(
            'SELECT inode FROM contents WHERE name_id=? AND parent_inode=?',
            (name_id, ROOT_INODE),
        )
        self.db.execute('UPDATE contents SET parent_inode = ? WHERE inode = ?', (inode, inode))

        self.assert_fsck(self.fsck.check_lof)

    def test_wrong_inode_refcount(self):

<<<<<<< HEAD
        inode = self.db.rowid("INSERT INTO inodes (mode,uid,gid,mtime_ns,atime_ns,ctime_ns,refcount,size) "
                              "VALUES (?,?,?,?,?,?,?,?)",
                              (stat.S_IFREG | stat.S_IRUSR | stat.S_IWUSR,
                               0, 0, u2s_ns(time_ns()), u2s_ns(time_ns()), u2s_ns(time_ns()), 1, 0))
=======
        inode = self.db.rowid(
            "INSERT INTO inodes (mode,uid,gid,mtime_ns,atime_ns,ctime_ns,refcount,size) "
            "VALUES (?,?,?,?,?,?,?,?)",
            (
                stat.S_IFREG | stat.S_IRUSR | stat.S_IWUSR,
                0,
                0,
                time_ns(),
                time_ns(),
                time_ns(),
                1,
                0,
            ),
        )
>>>>>>> b051fbac
        self._link(b'name1', inode)
        self._link(b'name2', inode)
        self.assert_fsck(self.fsck.check_inodes_refcount)

    def test_orphaned_inode(self):

<<<<<<< HEAD
        self.db.rowid("INSERT INTO inodes (mode,uid,gid,mtime_ns,atime_ns,ctime_ns,refcount,size) "
                      "VALUES (?,?,?,?,?,?,?,?)",
                      (stat.S_IFREG | stat.S_IRUSR | stat.S_IWUSR,
                       0, 0, u2s_ns(time_ns()), u2s_ns(time_ns()), u2s_ns(time_ns()), 1, 0))
=======
        self.db.rowid(
            "INSERT INTO inodes (mode,uid,gid,mtime_ns,atime_ns,ctime_ns,refcount,size) "
            "VALUES (?,?,?,?,?,?,?,?)",
            (
                stat.S_IFREG | stat.S_IRUSR | stat.S_IWUSR,
                0,
                0,
                time_ns(),
                time_ns(),
                time_ns(),
                1,
                0,
            ),
        )
>>>>>>> b051fbac
        self.assert_fsck(self.fsck.check_inodes_refcount)

    def test_name_refcount(self):

<<<<<<< HEAD
        inode = self.db.rowid("INSERT INTO inodes (mode,uid,gid,mtime_ns,atime_ns,ctime_ns,refcount,size) "
                              "VALUES (?,?,?,?,?,?,?,?)",
                              (stat.S_IFREG | stat.S_IRUSR | stat.S_IWUSR,
                               0, 0, u2s_ns(time_ns()), u2s_ns(time_ns()), u2s_ns(time_ns()), 2, 0))
=======
        inode = self.db.rowid(
            "INSERT INTO inodes (mode,uid,gid,mtime_ns,atime_ns,ctime_ns,refcount,size) "
            "VALUES (?,?,?,?,?,?,?,?)",
            (
                stat.S_IFREG | stat.S_IRUSR | stat.S_IWUSR,
                0,
                0,
                time_ns(),
                time_ns(),
                time_ns(),
                2,
                0,
            ),
        )
>>>>>>> b051fbac
        self._link(b'name1', inode)
        self._link(b'name2', inode)

        self.db.execute('UPDATE names SET refcount=refcount+1 WHERE name=?', (b'name1',))

        self.assert_fsck(self.fsck.check_names_refcount)

    def test_orphaned_name(self):

        self._add_name(b'zupbrazl')
        self.assert_fsck(self.fsck.check_names_refcount)

    def test_contents_inode(self):

        self.db.execute(
            'INSERT INTO contents (name_id, inode, parent_inode) VALUES(?,?,?)',
            (self._add_name(b'foobar'), 124, ROOT_INODE),
        )

        self.assert_fsck(self.fsck.check_contents_inode)

    def test_contents_inode_p(self):

<<<<<<< HEAD
        inode = self.db.rowid("INSERT INTO inodes (mode,uid,gid,mtime_ns,atime_ns,ctime_ns,refcount,size) "
                              "VALUES (?,?,?,?,?,?,?,?)",
                              (stat.S_IFDIR | stat.S_IRUSR | stat.S_IWUSR,
                               0, 0, u2s_ns(time_ns()), u2s_ns(time_ns()), u2s_ns(time_ns()), 1, 0))
        self.db.execute('INSERT INTO contents (name_id, inode, parent_inode) VALUES(?,?,?)',
                        (self._add_name(b'foobar'), inode, 123))
=======
        inode = self.db.rowid(
            "INSERT INTO inodes (mode,uid,gid,mtime_ns,atime_ns,ctime_ns,refcount,size) "
            "VALUES (?,?,?,?,?,?,?,?)",
            (
                stat.S_IFDIR | stat.S_IRUSR | stat.S_IWUSR,
                0,
                0,
                time_ns(),
                time_ns(),
                time_ns(),
                1,
                0,
            ),
        )
        self.db.execute(
            'INSERT INTO contents (name_id, inode, parent_inode) VALUES(?,?,?)',
            (self._add_name(b'foobar'), inode, 123),
        )
>>>>>>> b051fbac

        self.assert_fsck(self.fsck.check_contents_parent_inode)

    def test_contents_name(self):

<<<<<<< HEAD
        inode = self.db.rowid("INSERT INTO inodes (mode,uid,gid,mtime_ns,atime_ns,ctime_ns,refcount,size) "
                              "VALUES (?,?,?,?,?,?,?,?)",
                              (stat.S_IFDIR | stat.S_IRUSR | stat.S_IWUSR,
                               0, 0, u2s_ns(time_ns()), u2s_ns(time_ns()), u2s_ns(time_ns()), 1, 0))
        self.db.execute('INSERT INTO contents (name_id, inode, parent_inode) VALUES(?,?,?)',
                        (42, inode, ROOT_INODE))
=======
        inode = self.db.rowid(
            "INSERT INTO inodes (mode,uid,gid,mtime_ns,atime_ns,ctime_ns,refcount,size) "
            "VALUES (?,?,?,?,?,?,?,?)",
            (
                stat.S_IFDIR | stat.S_IRUSR | stat.S_IWUSR,
                0,
                0,
                time_ns(),
                time_ns(),
                time_ns(),
                1,
                0,
            ),
        )
        self.db.execute(
            'INSERT INTO contents (name_id, inode, parent_inode) VALUES(?,?,?)',
            (42, inode, ROOT_INODE),
        )
>>>>>>> b051fbac

        self.assert_fsck(self.fsck.check_contents_name)

    def _add_name(self, name):
        '''Get id for *name* and increase refcount

        Name is inserted in table if it does not yet exist.
        '''

        try:
            name_id = self.db.get_val('SELECT id FROM names WHERE name=?', (name,))
        except NoSuchRowError:
            name_id = self.db.rowid('INSERT INTO names (name, refcount) VALUES(?,?)', (name, 1))
        else:
            self.db.execute('UPDATE names SET refcount=refcount+1 WHERE id=?', (name_id,))
        return name_id

    def _link(self, name, inode, parent_inode=ROOT_INODE):
        '''Link /*name* to *inode*'''

        self.db.execute(
            'INSERT INTO contents (name_id, inode, parent_inode) VALUES(?,?,?)',
            (self._add_name(name), inode, parent_inode),
        )

    def test_inodes_size(self):

<<<<<<< HEAD
        id_ = self.db.rowid("INSERT INTO inodes (mode,uid,gid,mtime_ns,atime_ns,ctime_ns,refcount,size) "
                            "VALUES (?,?,?,?,?,?,?,?)",
                            (stat.S_IFREG | stat.S_IRUSR | stat.S_IWUSR,
                             0, 0, u2s_ns(time_ns()), u2s_ns(time_ns()), u2s_ns(time_ns()), 1, 128))
=======
        id_ = self.db.rowid(
            "INSERT INTO inodes (mode,uid,gid,mtime_ns,atime_ns,ctime_ns,refcount,size) "
            "VALUES (?,?,?,?,?,?,?,?)",
            (
                stat.S_IFREG | stat.S_IRUSR | stat.S_IWUSR,
                0,
                0,
                time_ns(),
                time_ns(),
                time_ns(),
                1,
                128,
            ),
        )
>>>>>>> b051fbac
        self._link(b'test-entry', id_)

        block_size = self.max_obj_size // 3
        obj_id = self.db.rowid(
            'INSERT INTO objects (refcount, phys_size, length, hash) VALUES(?, ?, ?, ?)',
            (1, 36, block_size, sha256(b'foo')),
        )
        self.backend['s3ql_data_%d' % obj_id] = b'foo'

        # One block, no holes, size plausible
        self.db.execute('UPDATE inodes SET size=? WHERE id=?', (block_size, id_))
        self.db.execute(
            'INSERT INTO inode_blocks (inode, blockno, obj_id) VALUES(?, ?, ?)', (id_, 0, obj_id)
        )
        self.fsck.found_errors = False
        self.fsck.check()
        assert not self.fsck.found_errors

        # One block, size not plausible
        self.db.execute('UPDATE inodes SET size=? WHERE id=?', (block_size - 1, id_))
        self.assert_fsck(self.fsck.check_inodes_size)

        # Two blocks, hole at the beginning, size plausible
        self.db.execute('DELETE FROM inode_blocks WHERE inode=?', (id_,))
        self.db.execute(
            'UPDATE inodes SET size=? WHERE id=?', (self.max_obj_size + block_size, id_)
        )
        self.db.execute(
            'INSERT INTO inode_blocks (inode, blockno, obj_id) VALUES(?, ?, ?)', (id_, 1, obj_id)
        )
        self.fsck.found_errors = False
        self.fsck.check()
        assert not self.fsck.found_errors

        # Two blocks, no holes, size plausible
        self.db.execute('UPDATE objects SET refcount = 2 WHERE id = ?', (obj_id,))
        self.db.execute(
            'INSERT INTO inode_blocks (inode, blockno, obj_id) VALUES(?, ?, ?)', (id_, 0, obj_id)
        )
        self.fsck.found_errors = False
        self.fsck.check()
        assert not self.fsck.found_errors

        # Two blocks, size not plausible
        self.db.execute(
            'UPDATE inodes SET size=? WHERE id=?', (self.max_obj_size + block_size - 1, id_)
        )
        self.assert_fsck(self.fsck.check_inodes_size)

        # Two blocks, hole at the end, size plausible
        self.db.execute(
            'UPDATE inodes SET size=? WHERE id=?', (self.max_obj_size + block_size + 1, id_)
        )
        self.fsck.found_errors = False
        self.fsck.check()
        assert not self.fsck.found_errors

        # Two blocks, size not plausible
        self.db.execute('UPDATE inodes SET size=? WHERE id=?', (self.max_obj_size, id_))
        self.assert_fsck(self.fsck.check_inodes_size)

    def test_objects_id(self):
        # Create an object that only exists in the backend
        self.backend['s3ql_data_4364'] = b'Testdata'
        self.assert_fsck(self.fsck.check_objects_id)

        # Create an object that does not exist in the backend
        self.db.execute(
            'INSERT INTO objects (id, refcount, phys_size, length) VALUES(?, ?, ?, ?)',
            (34, 1, 27, 50),
        )
        self.assert_fsck(self.fsck.check_objects_id)

    def test_objects_hash(self):
<<<<<<< HEAD
        id_ = self.db.rowid("INSERT INTO inodes (mode,uid,gid,mtime_ns,atime_ns,ctime_ns,refcount,size) "
                            "VALUES (?,?,?,?,?,?,?,?)",
                            (stat.S_IFREG | stat.S_IRUSR | stat.S_IWUSR,
                             0, 0, u2s_ns(time_ns()), u2s_ns(time_ns()), u2s_ns(time_ns()), 1, 8))
=======
        id_ = self.db.rowid(
            "INSERT INTO inodes (mode,uid,gid,mtime_ns,atime_ns,ctime_ns,refcount,size) "
            "VALUES (?,?,?,?,?,?,?,?)",
            (
                stat.S_IFREG | stat.S_IRUSR | stat.S_IWUSR,
                0,
                0,
                time_ns(),
                time_ns(),
                time_ns(),
                1,
                8,
            ),
        )
>>>>>>> b051fbac
        self._link(b'test-entry', id_)

        # Assume that due to a crash we did not write the hash for the block
        self.backend['s3ql_data_4364'] = b'Testdata'
        self.db.execute(
            'INSERT INTO objects (id, refcount, phys_size, length) VALUES(?, ?, ?, ?)',
            (4364, 1, 8, 8),
        )
        self.db.execute(
            'INSERT INTO inode_blocks (inode, blockno, obj_id) VALUES(?, ?, ?)', (id_, 0, 4364)
        )

        # Should pick up wrong hash and delete objects
        self.assert_fsck(
            self.fsck.check_objects_hash,
            self.fsck.check_objects_id,
            self.fsck.check_inode_blocks_obj_id,
        )

        assert not self.db.has_val('SELECT obj_id FROM inode_blocks WHERE inode=?', (id_,))
        inode_p = self.db.get_val('SELECT parent_inode FROM contents_v WHERE inode=?', (id_,))
        lof_id = self.db.get_val(
            "SELECT inode FROM contents_v WHERE name=? AND parent_inode=?",
            (b"lost+found", ROOT_INODE),
        )
        assert inode_p == lof_id

    def test_missing_obj(self):

<<<<<<< HEAD
        obj_id = self.db.rowid('INSERT INTO objects (refcount, phys_size, length) '
                               'VALUES(1, 32, 128)')

        id_ = self.db.rowid("INSERT INTO inodes (mode,uid,gid,mtime_ns,atime_ns,ctime_ns,refcount,size) "
                            "VALUES (?,?,?,?,?,?,?,?)",
                            (stat.S_IFREG | stat.S_IRUSR | stat.S_IWUSR,
                             0, 0, u2s_ns(time_ns()), u2s_ns(time_ns()), u2s_ns(time_ns()), 1, 128))
        self.db.execute('INSERT INTO inode_blocks (inode, blockno, obj_id) VALUES(?,?,?)',
                        (id_, 0, obj_id))
=======
        obj_id = self.db.rowid(
            'INSERT INTO objects (refcount, phys_size, length) VALUES(1, 32, 128)'
        )

        id_ = self.db.rowid(
            "INSERT INTO inodes (mode,uid,gid,mtime_ns,atime_ns,ctime_ns,refcount,size) "
            "VALUES (?,?,?,?,?,?,?,?)",
            (
                stat.S_IFREG | stat.S_IRUSR | stat.S_IWUSR,
                0,
                0,
                time_ns(),
                time_ns(),
                time_ns(),
                1,
                128,
            ),
        )
        self.db.execute(
            'INSERT INTO inode_blocks (inode, blockno, obj_id) VALUES(?,?,?)', (id_, 0, obj_id)
        )
>>>>>>> b051fbac

        self._link(b'test-entry', id_)
        self.assert_fsck(self.fsck.check_objects_id, self.fsck.check_inode_blocks_obj_id)

    def test_inode_blocks_inode(self):

        obj_id = self.db.rowid(
            'INSERT INTO objects (refcount, phys_size, length, hash) VALUES(1, 42, 34, ?)',
            (sha256(b'foo'),),
        )
        self.backend['s3ql_data_%d' % obj_id] = b'foo'

        self.db.execute(
            'INSERT INTO inode_blocks (inode, blockno, obj_id) VALUES(?,?,?)', (27, 0, obj_id)
        )

        self.assert_fsck(self.fsck.check_inode_blocks_inode)

    def test_inode_blocks_obj_id(self):

<<<<<<< HEAD
        id_ = self.db.rowid("INSERT INTO inodes (mode,uid,gid,mtime_ns,atime_ns,ctime_ns,refcount,size) "
                            "VALUES (?,?,?,?,?,?,?,?)",
                            (stat.S_IFREG | stat.S_IRUSR | stat.S_IWUSR,
                             0, 0, u2s_ns(time_ns()), u2s_ns(time_ns()), u2s_ns(time_ns()), 1, 128))
        self.db.execute('INSERT INTO inode_blocks (inode, blockno, obj_id) VALUES(?,?,?)',
                        (id_, 0, 35))
=======
        id_ = self.db.rowid(
            "INSERT INTO inodes (mode,uid,gid,mtime_ns,atime_ns,ctime_ns,refcount,size) "
            "VALUES (?,?,?,?,?,?,?,?)",
            (
                stat.S_IFREG | stat.S_IRUSR | stat.S_IWUSR,
                0,
                0,
                time_ns(),
                time_ns(),
                time_ns(),
                1,
                128,
            ),
        )
        self.db.execute(
            'INSERT INTO inode_blocks (inode, blockno, obj_id) VALUES(?,?,?)', (id_, 0, 35)
        )
>>>>>>> b051fbac

        self._link(b'test-entry', id_)
        self.assert_fsck(self.fsck.check_inode_blocks_obj_id)

    def test_symlinks_inode(self):

        self.db.execute(
            'INSERT INTO symlink_targets (inode, target) VALUES(?,?)', (42, b'somewhere else')
        )

        self.assert_fsck(self.fsck.check_symlinks_inode)

    def test_ext_attrs_inode(self):

        self.db.execute(
            'INSERT INTO ext_attributes (name_id, inode, value) VALUES(?,?,?)',
            (self._add_name(b'some name'), 34, b'some value'),
        )

        self.assert_fsck(self.fsck.check_ext_attributes_inode)

    def test_ext_attrs_name(self):

<<<<<<< HEAD
        id_ = self.db.rowid("INSERT INTO inodes (mode,uid,gid,mtime_ns,atime_ns,ctime_ns,refcount,size) "
                            "VALUES (?,?,?,?,?,?,?,?)",
                            (stat.S_IFREG | stat.S_IRUSR | stat.S_IWUSR,
                             0, 0, u2s_ns(time_ns()), u2s_ns(time_ns()), u2s_ns(time_ns()), 1, 128))
=======
        id_ = self.db.rowid(
            "INSERT INTO inodes (mode,uid,gid,mtime_ns,atime_ns,ctime_ns,refcount,size) "
            "VALUES (?,?,?,?,?,?,?,?)",
            (
                stat.S_IFREG | stat.S_IRUSR | stat.S_IWUSR,
                0,
                0,
                time_ns(),
                time_ns(),
                time_ns(),
                1,
                128,
            ),
        )
>>>>>>> b051fbac
        self._link(b'test-entry', id_)

        self.db.execute(
            'INSERT INTO ext_attributes (name_id, inode, value) VALUES(?,?,?)',
            (34, id_, b'some value'),
        )

        self.assert_fsck(self.fsck.check_ext_attributes_name)

    @staticmethod
    def random_data(len_):
        with open("/dev/urandom", "rb") as fd:
            return fd.read(len_)

    def test_loops(self):

        # Create some directory inodes
<<<<<<< HEAD
        inodes = [ self.db.rowid("INSERT INTO inodes (mode,uid,gid,mtime_ns,atime_ns,ctime_ns,refcount) "
                                 "VALUES (?,?,?,?,?,?,?)",
                                 (stat.S_IFDIR | stat.S_IRUSR | stat.S_IWUSR,
                                  0, 0, u2s_ns(time_ns()), u2s_ns(time_ns()), u2s_ns(time_ns()), 1))
                   for dummy in range(3) ]
=======
        inodes = [
            self.db.rowid(
                "INSERT INTO inodes (mode,uid,gid,mtime_ns,atime_ns,ctime_ns,refcount) "
                "VALUES (?,?,?,?,?,?,?)",
                (
                    stat.S_IFDIR | stat.S_IRUSR | stat.S_IWUSR,
                    0,
                    0,
                    time_ns(),
                    time_ns(),
                    time_ns(),
                    1,
                ),
            )
            for _ in range(3)
        ]
>>>>>>> b051fbac

        inodes.append(inodes[0])
        last = inodes[0]
        for inode in inodes[1:]:
            self.db.execute(
                'INSERT INTO contents (name_id, inode, parent_inode) VALUES(?, ?, ?)',
                (self._add_name(str(inode).encode()), inode, last),
            )
            last = inode

        self.assert_fsck(self.fsck.check_loops)

    def test_tmpfile(self):
        # Ensure that path exists
        objname = 's3ql_data_38375'
        self.backend[objname] = b'bla'
        del self.backend[objname]
        path = self.backend._key_to_path(objname)
        tmpname = '%s#%d-%d.tmp' % (path, os.getpid(), _thread.get_ident())
        with open(tmpname, 'wb') as fh:
            fh.write(b'Hello, world')

        self.assert_fsck(self.fsck.check_objects_temp)

    def test_obj_refcounts(self):

        obj_id = self.db.rowid(
            'INSERT INTO objects (refcount, phys_size, length, hash) VALUES(1, 42, 0, ?)',
            (sha256(b'foo'),),
        )
        self.backend['s3ql_data_%d' % obj_id] = b'foo'

<<<<<<< HEAD
        inode = self.db.rowid("INSERT INTO inodes (mode,uid,gid,mtime_ns,atime_ns,ctime_ns,refcount,size) "
                              "VALUES (?,?,?,?,?,?,?,?)",
                              (stat.S_IFREG | stat.S_IRUSR | stat.S_IWUSR,
                               os.getuid(), os.getgid(), u2s_ns(time_ns()), u2s_ns(time_ns()), u2s_ns(time_ns()),
                               1, 2048))
=======
        inode = self.db.rowid(
            "INSERT INTO inodes (mode,uid,gid,mtime_ns,atime_ns,ctime_ns,refcount,size) "
            "VALUES (?,?,?,?,?,?,?,?)",
            (
                stat.S_IFREG | stat.S_IRUSR | stat.S_IWUSR,
                os.getuid(),
                os.getgid(),
                time_ns(),
                time_ns(),
                time_ns(),
                1,
                2048,
            ),
        )
>>>>>>> b051fbac
        self._link(b'test-entry', inode)
        self.db.execute(
            'INSERT INTO inode_blocks (inode, blockno, obj_id) VALUES(?,?,?)', (inode, 1, obj_id)
        )
        self.db.execute(
            'INSERT INTO inode_blocks (inode, blockno, obj_id) VALUES(?,?,?)', (inode, 2, obj_id)
        )

        self.assert_fsck(self.fsck.check_objects_refcount)

    def test_orphaned_obj(self):

        self.db.rowid(
            'INSERT INTO objects (refcount, phys_size, length, hash) VALUES(1, 33, 50, ?)',
            (sha256(b'foobar'),),
        )
        self.assert_fsck(self.fsck.check_objects_refcount)

    def test_unix_size(self):

        inode = 42
<<<<<<< HEAD
        self.db.execute("INSERT INTO inodes (id, mode,uid,gid,mtime_ns,atime_ns,ctime_ns,refcount,size) "
                        "VALUES (?,?,?,?,?,?,?,?,?)",
                        (inode, stat.S_IFIFO | stat.S_IRUSR | stat.S_IWUSR,
                         os.getuid(), os.getgid(), u2s_ns(time_ns()), u2s_ns(time_ns()), u2s_ns(time_ns()), 1, 0))
=======
        self.db.execute(
            "INSERT INTO inodes (id, mode,uid,gid,mtime_ns,atime_ns,ctime_ns,refcount,size) "
            "VALUES (?,?,?,?,?,?,?,?,?)",
            (
                inode,
                stat.S_IFIFO | stat.S_IRUSR | stat.S_IWUSR,
                os.getuid(),
                os.getgid(),
                time_ns(),
                time_ns(),
                time_ns(),
                1,
                0,
            ),
        )
>>>>>>> b051fbac
        self._link(b'test-entry', inode)
        self.db.execute('UPDATE inodes SET size = 1 WHERE id=?', (inode,))
        self.assert_fsck(self.fsck.check_unix, can_fix=False)

    def test_unix_size_symlink(self):

        inode = 42
        target = b'some funny random string'
<<<<<<< HEAD
        self.db.execute("INSERT INTO inodes (id, mode,uid,gid,mtime_ns,atime_ns,ctime_ns,refcount,size) "
                        "VALUES (?,?,?,?,?,?,?,?,?)",
                        (inode, stat.S_IFLNK | stat.S_IRUSR | stat.S_IWUSR,
                         os.getuid(), os.getgid(), u2s_ns(time_ns()), u2s_ns(time_ns()), u2s_ns(time_ns()), 1,
                         len(target)))
=======
        self.db.execute(
            "INSERT INTO inodes (id, mode,uid,gid,mtime_ns,atime_ns,ctime_ns,refcount,size) "
            "VALUES (?,?,?,?,?,?,?,?,?)",
            (
                inode,
                stat.S_IFLNK | stat.S_IRUSR | stat.S_IWUSR,
                os.getuid(),
                os.getgid(),
                time_ns(),
                time_ns(),
                time_ns(),
                1,
                len(target),
            ),
        )
>>>>>>> b051fbac
        self.db.execute('INSERT INTO symlink_targets (inode, target) VALUES(?,?)', (inode, target))
        self._link(b'test-entry', inode)
        self.db.execute('UPDATE inodes SET size = 0 WHERE id=?', (inode,))
        self.assert_fsck(self.fsck.check_unix, can_fix=False)

    def test_unix_target(self):

        inode = 42
<<<<<<< HEAD
        self.db.execute("INSERT INTO inodes (id, mode,uid,gid,mtime_ns,atime_ns,ctime_ns,refcount) "
                     "VALUES (?,?,?,?,?,?,?,?)",
                     (inode, stat.S_IFCHR | stat.S_IRUSR | stat.S_IWUSR,
                      os.getuid(), os.getgid(), u2s_ns(time_ns()), u2s_ns(time_ns()), u2s_ns(time_ns()), 1))
=======
        self.db.execute(
            "INSERT INTO inodes (id, mode,uid,gid,mtime_ns,atime_ns,ctime_ns,refcount) "
            "VALUES (?,?,?,?,?,?,?,?)",
            (
                inode,
                stat.S_IFCHR | stat.S_IRUSR | stat.S_IWUSR,
                os.getuid(),
                os.getgid(),
                time_ns(),
                time_ns(),
                time_ns(),
                1,
            ),
        )
>>>>>>> b051fbac
        self._link(b'test-entry', inode)
        self.db.execute('INSERT INTO symlink_targets (inode, target) VALUES(?,?)', (inode, 'foo'))
        self.assert_fsck(self.fsck.check_unix, can_fix=False)

    def test_unix_nomode_reg(self):

        perms = stat.S_IRUSR | stat.S_IWUSR | stat.S_IROTH | stat.S_IRGRP
        stamp = time_ns()
        inode = self.db.rowid(
            "INSERT INTO inodes (mode,uid,gid,mtime_ns,atime_ns,ctime_ns,refcount) "
            "VALUES (?,?,?,?,?,?,?)",
            (perms, os.getuid(), os.getgid(), stamp, stamp, stamp, 1),
        )
        self._link(b'test-entry', inode)

        self.assert_fsck(self.fsck.check_unix)

        newmode = self.db.get_val('SELECT mode FROM inodes WHERE id=?', (inode,))
        self.assertEqual(stat.S_IMODE(newmode), perms)
        self.assertEqual(stat.S_IFMT(newmode), stat.S_IFREG)

    def test_unix_nomode_dir(self):

        perms = stat.S_IRUSR | stat.S_IWUSR | stat.S_IROTH | stat.S_IRGRP
        stamp = time_ns()
        inode = self.db.rowid(
            "INSERT INTO inodes (mode,uid,gid,mtime_ns,atime_ns,ctime_ns,refcount) "
            "VALUES (?,?,?,?,?,?,?)",
            (perms, os.getuid(), os.getgid(), stamp, stamp, stamp, 1),
        )
        inode2 = self.db.rowid(
            "INSERT INTO inodes (mode,uid,gid,mtime_ns,atime_ns,ctime_ns,refcount) "
            "VALUES (?,?,?,?,?,?,?)",
            (perms | stat.S_IFREG, os.getuid(), os.getgid(), stamp, stamp, stamp, 1),
        )

        self._link(b'test-entry', inode)
        self._link(b'subentry', inode2, inode)

        self.assert_fsck(self.fsck.check_unix)

        newmode = self.db.get_val('SELECT mode FROM inodes WHERE id=?', (inode,))
        self.assertEqual(stat.S_IMODE(newmode), perms)
        self.assertEqual(stat.S_IFMT(newmode), stat.S_IFDIR)

    def test_unix_symlink_no_target(self):

<<<<<<< HEAD
        inode = self.db.rowid("INSERT INTO inodes (mode,uid,gid,mtime_ns,atime_ns,ctime_ns,refcount) "
                              "VALUES (?,?,?,?,?,?,?)",
                              (stat.S_IFLNK | stat.S_IRUSR | stat.S_IWUSR,
                               os.getuid(), os.getgid(), u2s_ns(time_ns()), u2s_ns(time_ns()), u2s_ns(time_ns()), 1))
=======
        inode = self.db.rowid(
            "INSERT INTO inodes (mode,uid,gid,mtime_ns,atime_ns,ctime_ns,refcount) "
            "VALUES (?,?,?,?,?,?,?)",
            (
                stat.S_IFLNK | stat.S_IRUSR | stat.S_IWUSR,
                os.getuid(),
                os.getgid(),
                time_ns(),
                time_ns(),
                time_ns(),
                1,
            ),
        )
>>>>>>> b051fbac
        self._link(b'test-entry', inode)
        self.assert_fsck(self.fsck.check_unix, can_fix=False)

    def test_unix_rdev(self):

        inode = 42
<<<<<<< HEAD
        self.db.execute("INSERT INTO inodes (id, mode,uid,gid,mtime_ns,atime_ns,ctime_ns,refcount) "
                     "VALUES (?,?,?,?,?,?,?,?)",
                     (inode, stat.S_IFIFO | stat.S_IRUSR | stat.S_IWUSR,
                      os.getuid(), os.getgid(), u2s_ns(time_ns()), u2s_ns(time_ns()), u2s_ns(time_ns()), 1))
=======
        self.db.execute(
            "INSERT INTO inodes (id, mode,uid,gid,mtime_ns,atime_ns,ctime_ns,refcount) "
            "VALUES (?,?,?,?,?,?,?,?)",
            (
                inode,
                stat.S_IFIFO | stat.S_IRUSR | stat.S_IWUSR,
                os.getuid(),
                os.getgid(),
                time_ns(),
                time_ns(),
                time_ns(),
                1,
            ),
        )
>>>>>>> b051fbac
        self._link(b'test-entry', inode)
        self.db.execute('UPDATE inodes SET rdev=? WHERE id=?', (42, inode))
        self.assert_fsck(self.fsck.check_unix, can_fix=False)

    def test_unix_child(self):

<<<<<<< HEAD
        inode = self.db.rowid("INSERT INTO inodes (mode,uid,gid,mtime_ns,atime_ns,ctime_ns,refcount) "
                   "VALUES (?,?,?,?,?,?,?)",
                   (stat.S_IFREG | stat.S_IRUSR | stat.S_IWUSR,
                    os.getuid(), os.getgid(), u2s_ns(time_ns()), u2s_ns(time_ns()), u2s_ns(time_ns()), 1))
=======
        inode = self.db.rowid(
            "INSERT INTO inodes (mode,uid,gid,mtime_ns,atime_ns,ctime_ns,refcount) "
            "VALUES (?,?,?,?,?,?,?)",
            (
                stat.S_IFREG | stat.S_IRUSR | stat.S_IWUSR,
                os.getuid(),
                os.getgid(),
                time_ns(),
                time_ns(),
                time_ns(),
                1,
            ),
        )
>>>>>>> b051fbac
        self._link(b'test-entry', inode)
        self.db.execute(
            'INSERT INTO contents (name_id, inode, parent_inode) VALUES(?,?,?)',
            (self._add_name(b'foo'), ROOT_INODE, inode),
        )
        self.assert_fsck(self.fsck.check_unix, can_fix=False)

    def test_unix_blocks(self):

        # Socket with data blocks
<<<<<<< HEAD
        inode = self.db.rowid("INSERT INTO inodes (mode,uid,gid,mtime_ns,atime_ns,ctime_ns,refcount) "
                              "VALUES (?,?,?,?,?,?,?)",
                              (stat.S_IFSOCK | stat.S_IRUSR | stat.S_IWUSR,
                               os.getuid(), os.getgid(), u2s_ns(time_ns()), u2s_ns(time_ns()), u2s_ns(time_ns()), 1))
=======
        inode = self.db.rowid(
            "INSERT INTO inodes (mode,uid,gid,mtime_ns,atime_ns,ctime_ns,refcount) "
            "VALUES (?,?,?,?,?,?,?)",
            (
                stat.S_IFSOCK | stat.S_IRUSR | stat.S_IWUSR,
                os.getuid(),
                os.getgid(),
                time_ns(),
                time_ns(),
                time_ns(),
                1,
            ),
        )
>>>>>>> b051fbac
        self._link(b'test-entry', inode)
        obj_id = self.db.rowid('INSERT INTO objects (refcount, phys_size, length) VALUES(1, 32, 0)')
        self.db.execute(
            'INSERT INTO inode_blocks (inode, blockno, obj_id) VALUES(?,?,?)', (inode, 1, obj_id)
        )

        self.assert_fsck(self.fsck.check_unix, can_fix=False)<|MERGE_RESOLUTION|>--- conflicted
+++ resolved
@@ -14,19 +14,8 @@
 
     sys.exit(pytest.main([__file__] + sys.argv[1:]))
 
-<<<<<<< HEAD
-from s3ql.backends import local
-from s3ql import ROOT_INODE
-from s3ql.mkfs import init_tables
-from s3ql.metadata import create_tables
-from s3ql.database import Connection, NoSuchRowError, u2s_ns
-from s3ql.fsck import Fsck
-from s3ql.common import time_ns
-from argparse import Namespace
-=======
 import _thread
 import hashlib
->>>>>>> b051fbac
 import os
 import shutil
 import stat
@@ -37,7 +26,8 @@
 from s3ql import ROOT_INODE
 from s3ql.backends import local
 from s3ql.common import time_ns
-from s3ql.database import Connection, FsAttributes, NoSuchRowError, create_tables
+from s3ql.database import (Connection, FsAttributes, NoSuchRowError,
+                           create_tables, u2s_ns)
 from s3ql.fsck import Fsck
 from s3ql.mkfs import init_tables
 
@@ -86,14 +76,6 @@
         assert not self.fsck.found_errors
 
     def test_cache(self):
-<<<<<<< HEAD
-        inode = self.db.rowid("INSERT INTO inodes (mode,uid,gid,mtime_ns,atime_ns,ctime_ns,refcount,size) "
-                              "VALUES (?,?,?,?,?,?,?,?)",
-                              (stat.S_IFREG | stat.S_IRUSR | stat.S_IWUSR | stat.S_IXUSR
-                               | stat.S_IRGRP | stat.S_IXGRP | stat.S_IROTH | stat.S_IXOTH,
-                               os.getuid(), os.getgid(), u2s_ns(time_ns()), u2s_ns(time_ns()), u2s_ns(time_ns()),
-                               1, 8))
-=======
         inode = self.db.rowid(
             "INSERT INTO inodes (mode,uid,gid,mtime_ns,atime_ns,ctime_ns,refcount,size) "
             "VALUES (?,?,?,?,?,?,?,?)",
@@ -108,14 +90,13 @@
                 | stat.S_IXOTH,
                 os.getuid(),
                 os.getgid(),
-                time_ns(),
-                time_ns(),
-                time_ns(),
+                u2s_ns(time_ns()),
+                u2s_ns(time_ns()),
+                u2s_ns(time_ns()),
                 1,
                 8,
             ),
         )
->>>>>>> b051fbac
         self._link(b'test-entry', inode)
 
         # Create new block
@@ -188,39 +169,26 @@
 
     def test_wrong_inode_refcount(self):
 
-<<<<<<< HEAD
-        inode = self.db.rowid("INSERT INTO inodes (mode,uid,gid,mtime_ns,atime_ns,ctime_ns,refcount,size) "
-                              "VALUES (?,?,?,?,?,?,?,?)",
-                              (stat.S_IFREG | stat.S_IRUSR | stat.S_IWUSR,
-                               0, 0, u2s_ns(time_ns()), u2s_ns(time_ns()), u2s_ns(time_ns()), 1, 0))
-=======
-        inode = self.db.rowid(
-            "INSERT INTO inodes (mode,uid,gid,mtime_ns,atime_ns,ctime_ns,refcount,size) "
-            "VALUES (?,?,?,?,?,?,?,?)",
-            (
-                stat.S_IFREG | stat.S_IRUSR | stat.S_IWUSR,
-                0,
-                0,
-                time_ns(),
-                time_ns(),
-                time_ns(),
-                1,
-                0,
-            ),
-        )
->>>>>>> b051fbac
+        inode = self.db.rowid(
+            "INSERT INTO inodes (mode,uid,gid,mtime_ns,atime_ns,ctime_ns,refcount,size) "
+            "VALUES (?,?,?,?,?,?,?,?)",
+            (
+                stat.S_IFREG | stat.S_IRUSR | stat.S_IWUSR,
+                0,
+                0,
+                u2s_ns(time_ns()),
+                u2s_ns(time_ns()),
+                u2s_ns(time_ns()),
+                1,
+                0,
+            ),
+        )
         self._link(b'name1', inode)
         self._link(b'name2', inode)
         self.assert_fsck(self.fsck.check_inodes_refcount)
 
     def test_orphaned_inode(self):
 
-<<<<<<< HEAD
-        self.db.rowid("INSERT INTO inodes (mode,uid,gid,mtime_ns,atime_ns,ctime_ns,refcount,size) "
-                      "VALUES (?,?,?,?,?,?,?,?)",
-                      (stat.S_IFREG | stat.S_IRUSR | stat.S_IWUSR,
-                       0, 0, u2s_ns(time_ns()), u2s_ns(time_ns()), u2s_ns(time_ns()), 1, 0))
-=======
         self.db.rowid(
             "INSERT INTO inodes (mode,uid,gid,mtime_ns,atime_ns,ctime_ns,refcount,size) "
             "VALUES (?,?,?,?,?,?,?,?)",
@@ -228,39 +196,31 @@
                 stat.S_IFREG | stat.S_IRUSR | stat.S_IWUSR,
                 0,
                 0,
-                time_ns(),
-                time_ns(),
-                time_ns(),
-                1,
-                0,
-            ),
-        )
->>>>>>> b051fbac
+                u2s_ns(time_ns()),
+                u2s_ns(time_ns()),
+                u2s_ns(time_ns()),
+                1,
+                0,
+            ),
+        )
         self.assert_fsck(self.fsck.check_inodes_refcount)
 
     def test_name_refcount(self):
 
-<<<<<<< HEAD
-        inode = self.db.rowid("INSERT INTO inodes (mode,uid,gid,mtime_ns,atime_ns,ctime_ns,refcount,size) "
-                              "VALUES (?,?,?,?,?,?,?,?)",
-                              (stat.S_IFREG | stat.S_IRUSR | stat.S_IWUSR,
-                               0, 0, u2s_ns(time_ns()), u2s_ns(time_ns()), u2s_ns(time_ns()), 2, 0))
-=======
-        inode = self.db.rowid(
-            "INSERT INTO inodes (mode,uid,gid,mtime_ns,atime_ns,ctime_ns,refcount,size) "
-            "VALUES (?,?,?,?,?,?,?,?)",
-            (
-                stat.S_IFREG | stat.S_IRUSR | stat.S_IWUSR,
-                0,
-                0,
-                time_ns(),
-                time_ns(),
-                time_ns(),
+        inode = self.db.rowid(
+            "INSERT INTO inodes (mode,uid,gid,mtime_ns,atime_ns,ctime_ns,refcount,size) "
+            "VALUES (?,?,?,?,?,?,?,?)",
+            (
+                stat.S_IFREG | stat.S_IRUSR | stat.S_IWUSR,
+                0,
+                0,
+                u2s_ns(time_ns()),
+                u2s_ns(time_ns()),
+                u2s_ns(time_ns()),
                 2,
                 0,
             ),
         )
->>>>>>> b051fbac
         self._link(b'name1', inode)
         self._link(b'name2', inode)
 
@@ -284,14 +244,6 @@
 
     def test_contents_inode_p(self):
 
-<<<<<<< HEAD
-        inode = self.db.rowid("INSERT INTO inodes (mode,uid,gid,mtime_ns,atime_ns,ctime_ns,refcount,size) "
-                              "VALUES (?,?,?,?,?,?,?,?)",
-                              (stat.S_IFDIR | stat.S_IRUSR | stat.S_IWUSR,
-                               0, 0, u2s_ns(time_ns()), u2s_ns(time_ns()), u2s_ns(time_ns()), 1, 0))
-        self.db.execute('INSERT INTO contents (name_id, inode, parent_inode) VALUES(?,?,?)',
-                        (self._add_name(b'foobar'), inode, 123))
-=======
         inode = self.db.rowid(
             "INSERT INTO inodes (mode,uid,gid,mtime_ns,atime_ns,ctime_ns,refcount,size) "
             "VALUES (?,?,?,?,?,?,?,?)",
@@ -299,9 +251,9 @@
                 stat.S_IFDIR | stat.S_IRUSR | stat.S_IWUSR,
                 0,
                 0,
-                time_ns(),
-                time_ns(),
-                time_ns(),
+                u2s_ns(time_ns()),
+                u2s_ns(time_ns()),
+                u2s_ns(time_ns()),
                 1,
                 0,
             ),
@@ -310,20 +262,11 @@
             'INSERT INTO contents (name_id, inode, parent_inode) VALUES(?,?,?)',
             (self._add_name(b'foobar'), inode, 123),
         )
->>>>>>> b051fbac
 
         self.assert_fsck(self.fsck.check_contents_parent_inode)
 
     def test_contents_name(self):
 
-<<<<<<< HEAD
-        inode = self.db.rowid("INSERT INTO inodes (mode,uid,gid,mtime_ns,atime_ns,ctime_ns,refcount,size) "
-                              "VALUES (?,?,?,?,?,?,?,?)",
-                              (stat.S_IFDIR | stat.S_IRUSR | stat.S_IWUSR,
-                               0, 0, u2s_ns(time_ns()), u2s_ns(time_ns()), u2s_ns(time_ns()), 1, 0))
-        self.db.execute('INSERT INTO contents (name_id, inode, parent_inode) VALUES(?,?,?)',
-                        (42, inode, ROOT_INODE))
-=======
         inode = self.db.rowid(
             "INSERT INTO inodes (mode,uid,gid,mtime_ns,atime_ns,ctime_ns,refcount,size) "
             "VALUES (?,?,?,?,?,?,?,?)",
@@ -331,9 +274,9 @@
                 stat.S_IFDIR | stat.S_IRUSR | stat.S_IWUSR,
                 0,
                 0,
-                time_ns(),
-                time_ns(),
-                time_ns(),
+                u2s_ns(time_ns()),
+                u2s_ns(time_ns()),
+                u2s_ns(time_ns()),
                 1,
                 0,
             ),
@@ -342,7 +285,6 @@
             'INSERT INTO contents (name_id, inode, parent_inode) VALUES(?,?,?)',
             (42, inode, ROOT_INODE),
         )
->>>>>>> b051fbac
 
         self.assert_fsck(self.fsck.check_contents_name)
 
@@ -370,12 +312,6 @@
 
     def test_inodes_size(self):
 
-<<<<<<< HEAD
-        id_ = self.db.rowid("INSERT INTO inodes (mode,uid,gid,mtime_ns,atime_ns,ctime_ns,refcount,size) "
-                            "VALUES (?,?,?,?,?,?,?,?)",
-                            (stat.S_IFREG | stat.S_IRUSR | stat.S_IWUSR,
-                             0, 0, u2s_ns(time_ns()), u2s_ns(time_ns()), u2s_ns(time_ns()), 1, 128))
-=======
         id_ = self.db.rowid(
             "INSERT INTO inodes (mode,uid,gid,mtime_ns,atime_ns,ctime_ns,refcount,size) "
             "VALUES (?,?,?,?,?,?,?,?)",
@@ -383,14 +319,13 @@
                 stat.S_IFREG | stat.S_IRUSR | stat.S_IWUSR,
                 0,
                 0,
-                time_ns(),
-                time_ns(),
-                time_ns(),
+                u2s_ns(time_ns()),
+                u2s_ns(time_ns()),
+                u2s_ns(time_ns()),
                 1,
                 128,
             ),
         )
->>>>>>> b051fbac
         self._link(b'test-entry', id_)
 
         block_size = self.max_obj_size // 3
@@ -465,12 +400,6 @@
         self.assert_fsck(self.fsck.check_objects_id)
 
     def test_objects_hash(self):
-<<<<<<< HEAD
-        id_ = self.db.rowid("INSERT INTO inodes (mode,uid,gid,mtime_ns,atime_ns,ctime_ns,refcount,size) "
-                            "VALUES (?,?,?,?,?,?,?,?)",
-                            (stat.S_IFREG | stat.S_IRUSR | stat.S_IWUSR,
-                             0, 0, u2s_ns(time_ns()), u2s_ns(time_ns()), u2s_ns(time_ns()), 1, 8))
-=======
         id_ = self.db.rowid(
             "INSERT INTO inodes (mode,uid,gid,mtime_ns,atime_ns,ctime_ns,refcount,size) "
             "VALUES (?,?,?,?,?,?,?,?)",
@@ -478,14 +407,13 @@
                 stat.S_IFREG | stat.S_IRUSR | stat.S_IWUSR,
                 0,
                 0,
-                time_ns(),
-                time_ns(),
-                time_ns(),
+                u2s_ns(time_ns()),
+                u2s_ns(time_ns()),
+                u2s_ns(time_ns()),
                 1,
                 8,
             ),
         )
->>>>>>> b051fbac
         self._link(b'test-entry', id_)
 
         # Assume that due to a crash we did not write the hash for the block
@@ -515,17 +443,6 @@
 
     def test_missing_obj(self):
 
-<<<<<<< HEAD
-        obj_id = self.db.rowid('INSERT INTO objects (refcount, phys_size, length) '
-                               'VALUES(1, 32, 128)')
-
-        id_ = self.db.rowid("INSERT INTO inodes (mode,uid,gid,mtime_ns,atime_ns,ctime_ns,refcount,size) "
-                            "VALUES (?,?,?,?,?,?,?,?)",
-                            (stat.S_IFREG | stat.S_IRUSR | stat.S_IWUSR,
-                             0, 0, u2s_ns(time_ns()), u2s_ns(time_ns()), u2s_ns(time_ns()), 1, 128))
-        self.db.execute('INSERT INTO inode_blocks (inode, blockno, obj_id) VALUES(?,?,?)',
-                        (id_, 0, obj_id))
-=======
         obj_id = self.db.rowid(
             'INSERT INTO objects (refcount, phys_size, length) VALUES(1, 32, 128)'
         )
@@ -537,9 +454,9 @@
                 stat.S_IFREG | stat.S_IRUSR | stat.S_IWUSR,
                 0,
                 0,
-                time_ns(),
-                time_ns(),
-                time_ns(),
+                u2s_ns(time_ns()),
+                u2s_ns(time_ns()),
+                u2s_ns(time_ns()),
                 1,
                 128,
             ),
@@ -547,7 +464,6 @@
         self.db.execute(
             'INSERT INTO inode_blocks (inode, blockno, obj_id) VALUES(?,?,?)', (id_, 0, obj_id)
         )
->>>>>>> b051fbac
 
         self._link(b'test-entry', id_)
         self.assert_fsck(self.fsck.check_objects_id, self.fsck.check_inode_blocks_obj_id)
@@ -568,14 +484,6 @@
 
     def test_inode_blocks_obj_id(self):
 
-<<<<<<< HEAD
-        id_ = self.db.rowid("INSERT INTO inodes (mode,uid,gid,mtime_ns,atime_ns,ctime_ns,refcount,size) "
-                            "VALUES (?,?,?,?,?,?,?,?)",
-                            (stat.S_IFREG | stat.S_IRUSR | stat.S_IWUSR,
-                             0, 0, u2s_ns(time_ns()), u2s_ns(time_ns()), u2s_ns(time_ns()), 1, 128))
-        self.db.execute('INSERT INTO inode_blocks (inode, blockno, obj_id) VALUES(?,?,?)',
-                        (id_, 0, 35))
-=======
         id_ = self.db.rowid(
             "INSERT INTO inodes (mode,uid,gid,mtime_ns,atime_ns,ctime_ns,refcount,size) "
             "VALUES (?,?,?,?,?,?,?,?)",
@@ -583,9 +491,9 @@
                 stat.S_IFREG | stat.S_IRUSR | stat.S_IWUSR,
                 0,
                 0,
-                time_ns(),
-                time_ns(),
-                time_ns(),
+                u2s_ns(time_ns()),
+                u2s_ns(time_ns()),
+                u2s_ns(time_ns()),
                 1,
                 128,
             ),
@@ -593,7 +501,6 @@
         self.db.execute(
             'INSERT INTO inode_blocks (inode, blockno, obj_id) VALUES(?,?,?)', (id_, 0, 35)
         )
->>>>>>> b051fbac
 
         self._link(b'test-entry', id_)
         self.assert_fsck(self.fsck.check_inode_blocks_obj_id)
@@ -617,12 +524,6 @@
 
     def test_ext_attrs_name(self):
 
-<<<<<<< HEAD
-        id_ = self.db.rowid("INSERT INTO inodes (mode,uid,gid,mtime_ns,atime_ns,ctime_ns,refcount,size) "
-                            "VALUES (?,?,?,?,?,?,?,?)",
-                            (stat.S_IFREG | stat.S_IRUSR | stat.S_IWUSR,
-                             0, 0, u2s_ns(time_ns()), u2s_ns(time_ns()), u2s_ns(time_ns()), 1, 128))
-=======
         id_ = self.db.rowid(
             "INSERT INTO inodes (mode,uid,gid,mtime_ns,atime_ns,ctime_ns,refcount,size) "
             "VALUES (?,?,?,?,?,?,?,?)",
@@ -630,14 +531,13 @@
                 stat.S_IFREG | stat.S_IRUSR | stat.S_IWUSR,
                 0,
                 0,
-                time_ns(),
-                time_ns(),
-                time_ns(),
+                u2s_ns(time_ns()),
+                u2s_ns(time_ns()),
+                u2s_ns(time_ns()),
                 1,
                 128,
             ),
         )
->>>>>>> b051fbac
         self._link(b'test-entry', id_)
 
         self.db.execute(
@@ -655,13 +555,6 @@
     def test_loops(self):
 
         # Create some directory inodes
-<<<<<<< HEAD
-        inodes = [ self.db.rowid("INSERT INTO inodes (mode,uid,gid,mtime_ns,atime_ns,ctime_ns,refcount) "
-                                 "VALUES (?,?,?,?,?,?,?)",
-                                 (stat.S_IFDIR | stat.S_IRUSR | stat.S_IWUSR,
-                                  0, 0, u2s_ns(time_ns()), u2s_ns(time_ns()), u2s_ns(time_ns()), 1))
-                   for dummy in range(3) ]
-=======
         inodes = [
             self.db.rowid(
                 "INSERT INTO inodes (mode,uid,gid,mtime_ns,atime_ns,ctime_ns,refcount) "
@@ -670,15 +563,14 @@
                     stat.S_IFDIR | stat.S_IRUSR | stat.S_IWUSR,
                     0,
                     0,
-                    time_ns(),
-                    time_ns(),
-                    time_ns(),
+                    u2s_ns(time_ns()),
+                    u2s_ns(time_ns()),
+                    u2s_ns(time_ns()),
                     1,
                 ),
             )
             for _ in range(3)
         ]
->>>>>>> b051fbac
 
         inodes.append(inodes[0])
         last = inodes[0]
@@ -711,13 +603,6 @@
         )
         self.backend['s3ql_data_%d' % obj_id] = b'foo'
 
-<<<<<<< HEAD
-        inode = self.db.rowid("INSERT INTO inodes (mode,uid,gid,mtime_ns,atime_ns,ctime_ns,refcount,size) "
-                              "VALUES (?,?,?,?,?,?,?,?)",
-                              (stat.S_IFREG | stat.S_IRUSR | stat.S_IWUSR,
-                               os.getuid(), os.getgid(), u2s_ns(time_ns()), u2s_ns(time_ns()), u2s_ns(time_ns()),
-                               1, 2048))
-=======
         inode = self.db.rowid(
             "INSERT INTO inodes (mode,uid,gid,mtime_ns,atime_ns,ctime_ns,refcount,size) "
             "VALUES (?,?,?,?,?,?,?,?)",
@@ -725,14 +610,13 @@
                 stat.S_IFREG | stat.S_IRUSR | stat.S_IWUSR,
                 os.getuid(),
                 os.getgid(),
-                time_ns(),
-                time_ns(),
-                time_ns(),
+                u2s_ns(time_ns()),
+                u2s_ns(time_ns()),
+                u2s_ns(time_ns()),
                 1,
                 2048,
             ),
         )
->>>>>>> b051fbac
         self._link(b'test-entry', inode)
         self.db.execute(
             'INSERT INTO inode_blocks (inode, blockno, obj_id) VALUES(?,?,?)', (inode, 1, obj_id)
@@ -754,12 +638,6 @@
     def test_unix_size(self):
 
         inode = 42
-<<<<<<< HEAD
-        self.db.execute("INSERT INTO inodes (id, mode,uid,gid,mtime_ns,atime_ns,ctime_ns,refcount,size) "
-                        "VALUES (?,?,?,?,?,?,?,?,?)",
-                        (inode, stat.S_IFIFO | stat.S_IRUSR | stat.S_IWUSR,
-                         os.getuid(), os.getgid(), u2s_ns(time_ns()), u2s_ns(time_ns()), u2s_ns(time_ns()), 1, 0))
-=======
         self.db.execute(
             "INSERT INTO inodes (id, mode,uid,gid,mtime_ns,atime_ns,ctime_ns,refcount,size) "
             "VALUES (?,?,?,?,?,?,?,?,?)",
@@ -768,14 +646,13 @@
                 stat.S_IFIFO | stat.S_IRUSR | stat.S_IWUSR,
                 os.getuid(),
                 os.getgid(),
-                time_ns(),
-                time_ns(),
-                time_ns(),
-                1,
-                0,
-            ),
-        )
->>>>>>> b051fbac
+                u2s_ns(time_ns()),
+                u2s_ns(time_ns()),
+                u2s_ns(time_ns()),
+                1,
+                0,
+            ),
+        )
         self._link(b'test-entry', inode)
         self.db.execute('UPDATE inodes SET size = 1 WHERE id=?', (inode,))
         self.assert_fsck(self.fsck.check_unix, can_fix=False)
@@ -784,13 +661,6 @@
 
         inode = 42
         target = b'some funny random string'
-<<<<<<< HEAD
-        self.db.execute("INSERT INTO inodes (id, mode,uid,gid,mtime_ns,atime_ns,ctime_ns,refcount,size) "
-                        "VALUES (?,?,?,?,?,?,?,?,?)",
-                        (inode, stat.S_IFLNK | stat.S_IRUSR | stat.S_IWUSR,
-                         os.getuid(), os.getgid(), u2s_ns(time_ns()), u2s_ns(time_ns()), u2s_ns(time_ns()), 1,
-                         len(target)))
-=======
         self.db.execute(
             "INSERT INTO inodes (id, mode,uid,gid,mtime_ns,atime_ns,ctime_ns,refcount,size) "
             "VALUES (?,?,?,?,?,?,?,?,?)",
@@ -799,14 +669,13 @@
                 stat.S_IFLNK | stat.S_IRUSR | stat.S_IWUSR,
                 os.getuid(),
                 os.getgid(),
-                time_ns(),
-                time_ns(),
-                time_ns(),
+                u2s_ns(time_ns()),
+                u2s_ns(time_ns()),
+                u2s_ns(time_ns()),
                 1,
                 len(target),
             ),
         )
->>>>>>> b051fbac
         self.db.execute('INSERT INTO symlink_targets (inode, target) VALUES(?,?)', (inode, target))
         self._link(b'test-entry', inode)
         self.db.execute('UPDATE inodes SET size = 0 WHERE id=?', (inode,))
@@ -815,12 +684,6 @@
     def test_unix_target(self):
 
         inode = 42
-<<<<<<< HEAD
-        self.db.execute("INSERT INTO inodes (id, mode,uid,gid,mtime_ns,atime_ns,ctime_ns,refcount) "
-                     "VALUES (?,?,?,?,?,?,?,?)",
-                     (inode, stat.S_IFCHR | stat.S_IRUSR | stat.S_IWUSR,
-                      os.getuid(), os.getgid(), u2s_ns(time_ns()), u2s_ns(time_ns()), u2s_ns(time_ns()), 1))
-=======
         self.db.execute(
             "INSERT INTO inodes (id, mode,uid,gid,mtime_ns,atime_ns,ctime_ns,refcount) "
             "VALUES (?,?,?,?,?,?,?,?)",
@@ -829,13 +692,12 @@
                 stat.S_IFCHR | stat.S_IRUSR | stat.S_IWUSR,
                 os.getuid(),
                 os.getgid(),
-                time_ns(),
-                time_ns(),
-                time_ns(),
-                1,
-            ),
-        )
->>>>>>> b051fbac
+                u2s_ns(time_ns()),
+                u2s_ns(time_ns()),
+                u2s_ns(time_ns()),
+                1,
+            ),
+        )
         self._link(b'test-entry', inode)
         self.db.execute('INSERT INTO symlink_targets (inode, target) VALUES(?,?)', (inode, 'foo'))
         self.assert_fsck(self.fsck.check_unix, can_fix=False)
@@ -883,12 +745,6 @@
 
     def test_unix_symlink_no_target(self):
 
-<<<<<<< HEAD
-        inode = self.db.rowid("INSERT INTO inodes (mode,uid,gid,mtime_ns,atime_ns,ctime_ns,refcount) "
-                              "VALUES (?,?,?,?,?,?,?)",
-                              (stat.S_IFLNK | stat.S_IRUSR | stat.S_IWUSR,
-                               os.getuid(), os.getgid(), u2s_ns(time_ns()), u2s_ns(time_ns()), u2s_ns(time_ns()), 1))
-=======
         inode = self.db.rowid(
             "INSERT INTO inodes (mode,uid,gid,mtime_ns,atime_ns,ctime_ns,refcount) "
             "VALUES (?,?,?,?,?,?,?)",
@@ -896,25 +752,18 @@
                 stat.S_IFLNK | stat.S_IRUSR | stat.S_IWUSR,
                 os.getuid(),
                 os.getgid(),
-                time_ns(),
-                time_ns(),
-                time_ns(),
-                1,
-            ),
-        )
->>>>>>> b051fbac
+                u2s_ns(time_ns()),
+                u2s_ns(time_ns()),
+                u2s_ns(time_ns()),
+                1,
+            ),
+        )
         self._link(b'test-entry', inode)
         self.assert_fsck(self.fsck.check_unix, can_fix=False)
 
     def test_unix_rdev(self):
 
         inode = 42
-<<<<<<< HEAD
-        self.db.execute("INSERT INTO inodes (id, mode,uid,gid,mtime_ns,atime_ns,ctime_ns,refcount) "
-                     "VALUES (?,?,?,?,?,?,?,?)",
-                     (inode, stat.S_IFIFO | stat.S_IRUSR | stat.S_IWUSR,
-                      os.getuid(), os.getgid(), u2s_ns(time_ns()), u2s_ns(time_ns()), u2s_ns(time_ns()), 1))
-=======
         self.db.execute(
             "INSERT INTO inodes (id, mode,uid,gid,mtime_ns,atime_ns,ctime_ns,refcount) "
             "VALUES (?,?,?,?,?,?,?,?)",
@@ -923,25 +772,18 @@
                 stat.S_IFIFO | stat.S_IRUSR | stat.S_IWUSR,
                 os.getuid(),
                 os.getgid(),
-                time_ns(),
-                time_ns(),
-                time_ns(),
-                1,
-            ),
-        )
->>>>>>> b051fbac
+                u2s_ns(time_ns()),
+                u2s_ns(time_ns()),
+                u2s_ns(time_ns()),
+                1,
+            ),
+        )
         self._link(b'test-entry', inode)
         self.db.execute('UPDATE inodes SET rdev=? WHERE id=?', (42, inode))
         self.assert_fsck(self.fsck.check_unix, can_fix=False)
 
     def test_unix_child(self):
 
-<<<<<<< HEAD
-        inode = self.db.rowid("INSERT INTO inodes (mode,uid,gid,mtime_ns,atime_ns,ctime_ns,refcount) "
-                   "VALUES (?,?,?,?,?,?,?)",
-                   (stat.S_IFREG | stat.S_IRUSR | stat.S_IWUSR,
-                    os.getuid(), os.getgid(), u2s_ns(time_ns()), u2s_ns(time_ns()), u2s_ns(time_ns()), 1))
-=======
         inode = self.db.rowid(
             "INSERT INTO inodes (mode,uid,gid,mtime_ns,atime_ns,ctime_ns,refcount) "
             "VALUES (?,?,?,?,?,?,?)",
@@ -949,13 +791,12 @@
                 stat.S_IFREG | stat.S_IRUSR | stat.S_IWUSR,
                 os.getuid(),
                 os.getgid(),
-                time_ns(),
-                time_ns(),
-                time_ns(),
-                1,
-            ),
-        )
->>>>>>> b051fbac
+                u2s_ns(time_ns()),
+                u2s_ns(time_ns()),
+                u2s_ns(time_ns()),
+                1,
+            ),
+        )
         self._link(b'test-entry', inode)
         self.db.execute(
             'INSERT INTO contents (name_id, inode, parent_inode) VALUES(?,?,?)',
@@ -966,12 +807,6 @@
     def test_unix_blocks(self):
 
         # Socket with data blocks
-<<<<<<< HEAD
-        inode = self.db.rowid("INSERT INTO inodes (mode,uid,gid,mtime_ns,atime_ns,ctime_ns,refcount) "
-                              "VALUES (?,?,?,?,?,?,?)",
-                              (stat.S_IFSOCK | stat.S_IRUSR | stat.S_IWUSR,
-                               os.getuid(), os.getgid(), u2s_ns(time_ns()), u2s_ns(time_ns()), u2s_ns(time_ns()), 1))
-=======
         inode = self.db.rowid(
             "INSERT INTO inodes (mode,uid,gid,mtime_ns,atime_ns,ctime_ns,refcount) "
             "VALUES (?,?,?,?,?,?,?)",
@@ -979,13 +814,12 @@
                 stat.S_IFSOCK | stat.S_IRUSR | stat.S_IWUSR,
                 os.getuid(),
                 os.getgid(),
-                time_ns(),
-                time_ns(),
-                time_ns(),
-                1,
-            ),
-        )
->>>>>>> b051fbac
+                u2s_ns(time_ns()),
+                u2s_ns(time_ns()),
+                u2s_ns(time_ns()),
+                1,
+            ),
+        )
         self._link(b'test-entry', inode)
         obj_id = self.db.rowid('INSERT INTO objects (refcount, phys_size, length) VALUES(1, 32, 0)')
         self.db.execute(
