#!/bin/bash

set -e

<<<<<<< HEAD
=======
PIP="sudo python3 -m pip"
PIP_ARGS=("--upgrade" "--upgrade-strategy" "eager")
if [ -f venv/bin/activate ]; then
  . venv/bin/activate
  PIP="pip"
fi

>>>>>>> 78fb1741
os="$(lsb_release --short --id)-$(lsb_release --short --release)"

sudo apt install -y \
     libsqlite3-dev \
     meson \
     ninja-build \
     psmisc \
     python3-dev \
     python3-pip


# Install latest libfuse3
wget https://github.com/libfuse/libfuse/archive/master.zip
unzip master.zip
cd libfuse-master
mkdir build
cd build
meson ..
ninja
sudo -H ninja install
test -e /usr/local/lib/pkgconfig || sudo mkdir /usr/local/lib/pkgconfig
sudo mv /usr/local/lib/*/pkgconfig/* /usr/local/lib/pkgconfig/
ls -d1 /usr/local/lib/*-linux-gnu | sudo tee /etc/ld.so.conf.d/usrlocal.conf
sudo ldconfig


# Upgrading cryptography results in an AttributeError in OpenSSL/crypto.py. My
# guess is that this is due to a non-declared version dependency on OpenSSL.
if [ "${os}" = "Ubuntu-20.04" ]; then
<<<<<<< HEAD
    sudo apt install -y \
         python3-cryptography
=======
    sudo apt install -y python3-cryptography
>>>>>>> 78fb1741
else
    $PIP install "${PIP_ARGS[@]}" cryptography
fi

$PIP install "${PIP_ARGS[@]}" \
     apsw \
     attrs \
     cython \
     defusedxml \
     google-auth \
     google-auth-oauthlib \
     pyfuse3 \
     pytest \
     pytest_trio \
     requests \
     trio

echo "Current libsqlite3-dev version: $(dpkg-query --show --showformat='${Version}' libsqlite3-dev)"

echo "Installed PIP versions:"
$PIP freeze<|MERGE_RESOLUTION|>--- conflicted
+++ resolved
@@ -2,8 +2,6 @@
 
 set -e
 
-<<<<<<< HEAD
-=======
 PIP="sudo python3 -m pip"
 PIP_ARGS=("--upgrade" "--upgrade-strategy" "eager")
 if [ -f venv/bin/activate ]; then
@@ -11,7 +9,6 @@
   PIP="pip"
 fi
 
->>>>>>> 78fb1741
 os="$(lsb_release --short --id)-$(lsb_release --short --release)"
 
 sudo apt install -y \
@@ -41,12 +38,7 @@
 # Upgrading cryptography results in an AttributeError in OpenSSL/crypto.py. My
 # guess is that this is due to a non-declared version dependency on OpenSSL.
 if [ "${os}" = "Ubuntu-20.04" ]; then
-<<<<<<< HEAD
-    sudo apt install -y \
-         python3-cryptography
-=======
     sudo apt install -y python3-cryptography
->>>>>>> 78fb1741
 else
     $PIP install "${PIP_ARGS[@]}" cryptography
 fi
