#!/bin/bash

set -e

<<<<<<< HEAD
=======
PIP="sudo python3 -m pip"
if [ -f venv/bin/activate ]; then
  . venv/bin/activate
  PIP="pip"
fi

>>>>>>> 78fb1741
os="$(lsb_release --short --id)-$(lsb_release --short --release)"

sudo apt install -y \
     cython3 \
     fuse3 \
     libfuse3-dev \
     libsqlite3-dev \
     psmisc \
     python3-apsw \
     python3-cryptography \
     python3-defusedxml \
     python3-dev \
     python3-google-auth \
     python3-pip \
     python3-pytest \
     python3-requests \
     python3-trio

# The python3-attr that is shipped with Ubuntu 20.04 is incompatible
# with python3-trio. *sigh*
if [ "${os}" = "Ubuntu-20.04" ]; then
<<<<<<< HEAD
    sudo python3 -m pip install "attrs >= 20.1.0, < 21.0.0 "
=======
    $PIP install "attrs >= 20.1.0, < 21.0.0 "
>>>>>>> 78fb1741
else
    sudo apt install -y python3-attr
fi


# Where packages are not available, download from pypi instead (but pin to specific versions).
if [ "${os}" = "Ubuntu-24.04" ]; then
  sudo apt install -y python3-pytest-trio
else
  $PIP install "pytest_trio == 0.6.0"
fi

if [ "${os}" = "Ubuntu-20.04" ]; then
<<<<<<< HEAD
    sudo python3 -m pip install \
=======
    $PIP install \
>>>>>>> 78fb1741
         "pyfuse3 >= 3.2.0, < 4.0" \
         "google-auth-oauthlib >= 0.4.0, < 0.5.0"
else
    sudo apt install -y \
         python3-pyfuse3 \
         python3-google-auth-oauthlib
fi

echo "Current libsqlite3-dev version: $(dpkg-query --show --showformat='${Version}' libsqlite3-dev)"

echo "Installed PIP versions:"
$PIP freeze<|MERGE_RESOLUTION|>--- conflicted
+++ resolved
@@ -2,15 +2,12 @@
 
 set -e
 
-<<<<<<< HEAD
-=======
 PIP="sudo python3 -m pip"
 if [ -f venv/bin/activate ]; then
   . venv/bin/activate
   PIP="pip"
 fi
 
->>>>>>> 78fb1741
 os="$(lsb_release --short --id)-$(lsb_release --short --release)"
 
 sudo apt install -y \
@@ -32,11 +29,7 @@
 # The python3-attr that is shipped with Ubuntu 20.04 is incompatible
 # with python3-trio. *sigh*
 if [ "${os}" = "Ubuntu-20.04" ]; then
-<<<<<<< HEAD
-    sudo python3 -m pip install "attrs >= 20.1.0, < 21.0.0 "
-=======
     $PIP install "attrs >= 20.1.0, < 21.0.0 "
->>>>>>> 78fb1741
 else
     sudo apt install -y python3-attr
 fi
@@ -50,11 +43,7 @@
 fi
 
 if [ "${os}" = "Ubuntu-20.04" ]; then
-<<<<<<< HEAD
-    sudo python3 -m pip install \
-=======
     $PIP install \
->>>>>>> 78fb1741
          "pyfuse3 >= 3.2.0, < 4.0" \
          "google-auth-oauthlib >= 0.4.0, < 0.5.0"
 else
