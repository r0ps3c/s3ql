--- conflicted
+++ resolved
@@ -282,24 +282,9 @@
           $ # retrieve and unpack required release
           $ (cd s3ql-%(version)s; ./setup.py build_ext --inplace)
           $ s3ql-%(version)s/bin/%(prog)s <options>
-<<<<<<< HEAD
-        ''' % { 'version': REV_VER_MAP[rev],
-                'prog': prog })
-
-
-@handle_on_return
-def upgrade(options, on_return):
-    '''Upgrade file system to newest revision'''
-
-    log.info('Getting file system parameters..')
-
-    backend_factory = get_backend_factory(options)
-    backend = on_return.enter_context(backend_factory())
-=======
         '''
         % {'version': REV_VER_MAP[rev], 'prog': prog}
     )
->>>>>>> b051fbac
 
 
 def upgrade(backend, options):
@@ -377,56 +362,6 @@
     if sys.stdin.readline().strip().lower() != 'yes':
         raise QuietError()
 
-<<<<<<< HEAD
-    if not db:
-        db = metadata.download_metadata(backend, cachepath + '.db')
-
-    log.info('Upgrading from revision %d to %d...', param['revision'], CURRENT_FS_REV)
-
-    # Altering table per https://sqlite.org/lang_altertable.html, section 7
-    # foreign_keys pragma should be off already.
-    db.execute("""
-    CREATE TABLE inodes_new (
-        -- id has to specified *exactly* as follows to become
-        -- an alias for the rowid.
-        id        INTEGER PRIMARY KEY AUTOINCREMENT,
-        uid       INT NOT NULL,
-        gid       INT NOT NULL,
-        mode      INT NOT NULL,
-        mtime_ns  INT NOT NULL,
-        atime_ns  INT NOT NULL,
-        ctime_ns  INT NOT NULL,
-        refcount  INT NOT NULL,
-        size      INT NOT NULL DEFAULT 0,
-        rdev      INT NOT NULL DEFAULT 0,
-        locked    BOOLEAN NOT NULL DEFAULT 0
-    )""")
-    
-    db.execute('INSERT INTO inodes_new SELECT * from inodes')
-
-    # since in sqlite, operands convert to signed int (see
-    # https://www.sqlite.org/datatype3.html#operators), 2<<62 overflows/wraps
-    # and is equal to -((2<<61)*2) without loss of precision (to REAL) that
-    # the latter is affected by
-    db.execute('UPDATE inodes_new SET mtime_ns = (mtime_ns + (2<<62))')
-    db.execute('UPDATE inodes_new SET atime_ns = (atime_ns + (2<<62))')
-    db.execute('UPDATE inodes_new SET ctime_ns = (ctime_ns + (2<<62))')
-    
-    db.execute('DROP TABLE inodes')
-    db.execute('ALTER TABLE inodes_new RENAME TO inodes')
-
-    log.info('Cleaning up local metadata...')
-    db.execute('ANALYZE')
-    db.execute('VACUUM')
-    
-    param['revision'] = CURRENT_FS_REV
-    param['last-modified'] = time.time()
-    param['seq_no'] += 1
-
-    metadata.dump_and_upload_metadata(backend, db, param)
-
-    backend['s3ql_seq_no_%d' % param['seq_no']] = b'Empty'
-=======
     log.info('Upgrading from revision %d to %d...', local_params['revision'], CURRENT_FS_REV)
 
     new_params = {k.replace('-', '_'): v for k, v in local_params.items()}
@@ -474,7 +409,6 @@
                 fh.write(buf)
 
         backend.perform_write(do_write, "s3ql_metadata", metadata=local_params, is_compressed=True)
->>>>>>> b051fbac
 
     print('File system upgrade complete.')
 
