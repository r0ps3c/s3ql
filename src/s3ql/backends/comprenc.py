--- conflicted
+++ resolved
@@ -6,7 +6,6 @@
 This work can be distributed under the terms of the GNU GPLv3.
 '''
 
-from ast import Bytes
 import bz2
 import hashlib
 import hmac
@@ -16,14 +15,17 @@
 import struct
 import time
 import zlib
+from ast import Bytes
 from typing import Any, BinaryIO, Dict, Optional
 
 import cryptography.hazmat.backends as crypto_backends
 import cryptography.hazmat.primitives.ciphers as crypto_ciphers
 
 from .. import BUFSIZE
-from ..common import ThawError, copyfh, freeze_basic_mapping, thaw_basic_mapping
-from .common import AbstractBackend, CorruptedObjectError, checksum_basic_mapping
+from ..common import (ThawError, copyfh, freeze_basic_mapping,
+                      thaw_basic_mapping)
+from .common import (AbstractBackend, CorruptedObjectError,
+                     checksum_basic_mapping)
 
 log = logging.getLogger(__name__)
 
@@ -32,11 +34,7 @@
 crypto_backend = crypto_backends.default_backend()
 
 
-<<<<<<< HEAD
-def sha256(s: Bytes) -> Bytes:
-=======
 def sha256(s: bytes) -> bytes:
->>>>>>> 78fb1741
     return hashlib.sha256(s).digest()
 
 
@@ -279,14 +277,9 @@
             encrypt_fh(fh, buf, data_key, len_=len_)
             buf.seek(0)
             fh = buf
-<<<<<<< HEAD
-
-        return self.backend.write_fh(key, fh, meta_raw)
-=======
             len_ = None
 
         return self.backend.write_fh(key, fh, meta_raw, len_=len_)
->>>>>>> 78fb1741
 
     def contains(self, key):
         return self.backend.contains(key)
