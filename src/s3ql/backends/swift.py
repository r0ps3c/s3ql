'''
swift.py - this file is part of S3QL.

Copyright © 2008 Nikolaus Rath <Nikolaus@rath.org>

This work can be distributed under the terms of the GNU GPLv3.
'''

import hashlib
import json
import logging
import os
import re
import ssl
import urllib.parse
from typing import Any, BinaryIO, Dict, Optional
from urllib.parse import urlsplit

from s3ql.http import (
    BodyFollowing,
    CaseInsensitiveDict,
    ConnectionClosed,
    HTTPConnection,
    is_temp_network_error,
)

from s3ql.common import copyfh

from ..logging import LOG_ONCE, QuietError
from . import s3c
from .common import (
    AbstractBackend,
    AuthorizationError,
    DanglingStorageURLError,
    NoSuchObject,
    get_proxy,
    get_ssl_context,
    retry,
)
from .s3c import BadDigestError, HTTPError, md5sum_b64

log = logging.getLogger(__name__)

#: Suffix to use when creating temporary objects
TEMP_SUFFIX = '_tmp$oentuhuo23986konteuh1062$'


class Backend(AbstractBackend):
    """A backend to store data in OpenStack Swift"""

    hdr_prefix = 'X-Object-'
    known_options = {
        'no-ssl',
        'ssl-ca-path',
        'tcp-timeout',
        'disable-expect100',
        'no-feature-detection',
    }

    _add_meta_headers = s3c.Backend._add_meta_headers
    _extractmeta = s3c.Backend._extractmeta
    _assert_empty_response = s3c.Backend._assert_empty_response
    _dump_response = s3c.Backend._dump_response
    reset = s3c.Backend.reset

    def __init__(self, options):
        super().__init__()
        self.options = options.backend_options
        self.hostname = None
        self.port = None
        self.container_name = None
        self.prefix = None
        self.auth_token = None
        self.auth_prefix = None
        self.conn = None
        self.password = options.backend_password
        self.login = options.backend_login
        self.features = Features()

        # We may need the context even if no-ssl has been specified,
        # because no-ssl applies only to the authentication URL.
        self.ssl_context = get_ssl_context(self.options.get('ssl-ca-path', None))

        self._parse_storage_url(options.storage_url, self.ssl_context)
        self.proxy = get_proxy(self.ssl_context is not None)
        self._container_exists()

    def __str__(self):
        return 'swift container %s, prefix %s' % (self.container_name, self.prefix)

    @retry
    def _container_exists(self):
        '''Make sure that the container exists'''

        try:
            self._do_request('GET', '/', query_string={'limit': 1})
            self.conn.discard()
        except HTTPError as exc:
            if exc.status == 404:
                raise DanglingStorageURLError(self.container_name)
            raise

    def _parse_storage_url(self, storage_url, ssl_context):
        '''Init instance variables from storage url'''

        hit = re.match(
            r'^[a-zA-Z0-9]+://'  # Backend
            r'([^/:]+)'  # Hostname
            r'(?::([0-9]+))?'  # Port
            r'/([^/]+)'  # Bucketname
            r'(?:/(.*))?$',  # Prefix
            storage_url,
        )
        if not hit:
            raise QuietError('Invalid storage URL', exitcode=2)

        hostname = hit.group(1)
        if hit.group(2):
            port = int(hit.group(2))
        elif ssl_context:
            port = 443
        else:
            port = 80
        containername = hit.group(3)
        prefix = hit.group(4) or ''

        self.hostname = hostname
        self.port = port
        self.container_name = containername
        self.prefix = prefix

    def is_temp_failure(self, exc):  # IGNORE:W0613
        if isinstance(exc, AuthenticationExpired):
            return True

        # In doubt, we retry on 5xx (Server error). However, there are some
        # codes where retry is definitely not desired. For 4xx (client error) we
        # do not retry in general, but for 408 (Request Timeout) RFC 2616
        # specifies that the client may repeat the request without
        # modifications. We also retry on 429 (Too Many Requests).
        elif isinstance(exc, HTTPError) and (
            (500 <= exc.status <= 599 and exc.status not in (501, 505, 508, 510, 511, 523))
            or exc.status in (408, 429)
            or 'client disconnected' in exc.msg.lower()
        ):
            return True

        elif is_temp_network_error(exc):
            return True

        # Temporary workaround for
        # https://bitbucket.org/nikratio/s3ql/issues/87 and
        # https://bitbucket.org/nikratio/s3ql/issues/252
        elif isinstance(exc, ssl.SSLError) and (
            str(exc).startswith('[SSL: BAD_WRITE_RETRY]')
            or str(exc).startswith('[SSL: BAD_LENGTH]')
        ):
            return True

        return False

    def _get_conn(self):
        '''Obtain connection to server and authentication token'''

        log.debug('started')

        if 'no-ssl' in self.options:
            ssl_context = None
        else:
            ssl_context = self.ssl_context

        headers = CaseInsensitiveDict()
        headers['X-Auth-User'] = self.login
        headers['X-Auth-Key'] = self.password

        with HTTPConnection(
            self.hostname, self.port, proxy=self.proxy, ssl_context=ssl_context
        ) as conn:
            conn.timeout = int(self.options.get('tcp-timeout', 20))

            for auth_path in ('/v1.0', '/auth/v1.0'):
                log.debug('GET %s', auth_path)
                conn.send_request('GET', auth_path, headers=headers)
                resp = conn.read_response()

                if resp.status in (404, 412):
                    log.debug('auth to %s failed, trying next path', auth_path)
                    conn.discard()
                    continue

                elif resp.status == 401:
                    raise AuthorizationError(resp.reason)

                elif resp.status > 299 or resp.status < 200:
                    raise HTTPError(resp.status, resp.reason, resp.headers)

                # Pylint can't infer SplitResult Types
                # pylint: disable=E1103
                self.auth_token = resp.headers['X-Auth-Token']
                o = urlsplit(resp.headers['X-Storage-Url'])
                self.auth_prefix = urllib.parse.unquote(o.path)
                if o.scheme == 'https':
                    ssl_context = self.ssl_context
                elif o.scheme == 'http':
                    ssl_context = None
                else:
                    # fall through to scheme used for authentication
                    pass

                # mock server can only handle one connection at a time
                # so we explicitly disconnect this connection before
                # opening the feature detection connection
                # (mock server handles both - storage and authentication)
                conn.disconnect()

                self._detect_features(o.hostname, o.port, ssl_context)

                conn = HTTPConnection(o.hostname, o.port, proxy=self.proxy, ssl_context=ssl_context)
                conn.timeout = int(self.options.get('tcp-timeout', 20))
                return conn

            raise RuntimeError('No valid authentication path found')

    def _do_request(
        self,
        method,
        path,
        subres=None,
        query_string=None,
        headers=None,
        body=None,
        body_len: Optional[int] = None,
    ):
        '''Send request, read and return response object

        This method modifies the *headers* dictionary.
        '''

        log.debug(
            'started with %r, %r, %r, %r, %r, %r', method, path, subres, query_string, headers, body
        )

        if headers is None:
            headers = CaseInsensitiveDict()

        if isinstance(body, (bytes, bytearray, memoryview)):
            headers['Content-MD5'] = md5sum_b64(body)

        if self.conn is None:
            log.debug('no active connection, calling _get_conn()')
            self.conn = self._get_conn()

        # Construct full path
        path = urllib.parse.quote('%s/%s%s' % (self.auth_prefix, self.container_name, path))
        if query_string:
            s = urllib.parse.urlencode(query_string, doseq=True)
            if subres:
                path += '?%s&%s' % (subres, s)
            else:
                path += '?%s' % s
        elif subres:
            path += '?%s' % subres

        headers['X-Auth-Token'] = self.auth_token
        try:
            resp = self._do_request_inner(
                method, path, body=body, headers=headers, body_len=body_len
            )
        except Exception as exc:
            if is_temp_network_error(exc) or isinstance(exc, ssl.SSLError):
                # We probably can't use the connection anymore
                self.conn.disconnect()
            raise

        # Success
        if resp.status >= 200 and resp.status <= 299:
            return resp

        # Expired auth token
        if resp.status == 401:
            self._do_authentication_expired(resp.reason)
            # raises AuthenticationExpired

        # If method == HEAD, server must not return response body
        # even in case of errors
        self.conn.discard()
        if method.upper() == 'HEAD':
            raise HTTPError(resp.status, resp.reason, resp.headers)
        else:
            raise HTTPError(resp.status, resp.reason, resp.headers)

    # Including this code directly in _do_request would be very messy since
    # we can't `return` the response early, thus the separate method
    def _do_request_inner(self, method, path, body, headers, body_len: Optional[int] = None):
        '''The guts of the _do_request method'''

        log.debug('started with %s %s', method, path)
        use_expect_100c = not self.options.get('disable-expect100', False)

        if body is None or isinstance(body, (bytes, bytearray, memoryview)):
            self.conn.send_request(method, path, body=body, headers=headers)
            return self.conn.read_response()

        self.conn.send_request(
            method, path, expect100=use_expect_100c, headers=headers, body=BodyFollowing(body_len)
        )

        if use_expect_100c:
            log.debug('waiting for 100-continue')
            resp = self.conn.read_response()
            if resp.status != 100:
                return resp

        log.debug('writing body data')
        md5 = hashlib.md5()
        try:
            copyfh(body, self.conn, len_=body_len, update=md5.update)
        except ConnectionClosed:
            log.debug('interrupted write, server closed connection')
            # Server closed connection while we were writing body data -
            # but we may still be able to read an error response
            try:
                resp = self.conn.read_response()
            except ConnectionClosed:  # No server response available
                log.debug('no response available in  buffer')
                pass
            else:
                if resp.status >= 400:  # error response
                    return resp
                log.warning(
                    'Server broke connection during upload, but signaled %d %s',
                    resp.status,
                    resp.reason,
                )

            # Re-raise original error
            raise

        resp = self.conn.read_response()

        # On success, check MD5. Not sure if this is returned every time we send a request body, but
        # it seems to work. If not, we have to somehow pass in the information when this is expected
        # (i.e, when storing an object)
        if resp.status >= 200 and resp.status <= 299:
            etag = resp.headers['ETag'].strip('"')

            if etag != md5.hexdigest():
                raise BadDigestError(
                    'BadDigest',
                    f'MD5 mismatch when sending {method} {path} (received: {etag}, sent: {md5.hexdigest()})',
                )

        return resp

    @retry
    def lookup(self, key):
        log.debug('started with %s', key)
        if key.endswith(TEMP_SUFFIX):
            raise ValueError('Keys must not end with %s' % TEMP_SUFFIX)

        try:
            resp = self._do_request('HEAD', '/%s%s' % (self.prefix, key))
            self._assert_empty_response(resp)
        except HTTPError as exc:
            if exc.status == 404:
                raise NoSuchObject(key)
            else:
                raise

        return self._extractmeta(resp, key)

    @retry
    def get_size(self, key):
        if key.endswith(TEMP_SUFFIX):
            raise ValueError('Keys must not end with %s' % TEMP_SUFFIX)
        log.debug('started with %s', key)

        try:
            resp = self._do_request('HEAD', '/%s%s' % (self.prefix, key))
            self._assert_empty_response(resp)
        except HTTPError as exc:
            if exc.status == 404:
                raise NoSuchObject(key)
            else:
                raise

        try:
            return int(resp.headers['Content-Length'])
        except KeyError:
            raise RuntimeError('HEAD request did not return Content-Length')

    def readinto_fh(self, key: str, fh: BinaryIO):
        '''Transfer data stored under *key* into *fh*, return metadata.

        The data will be inserted at the current offset. If a temporary error (as defined by
        `is_temp_failure`) occurs, the operation is retried.
        '''

        return self._readinto_fh(key, fh, fh.tell())

    @retry
    def _readinto_fh(self, key: str, fh: BinaryIO, off: int):
        if key.endswith(TEMP_SUFFIX):
            raise ValueError('Keys must not end with %s' % TEMP_SUFFIX)
        try:
            resp = self._do_request('GET', '/%s%s' % (self.prefix, key))
        except HTTPError as exc:
            if exc.status == 404:
                raise NoSuchObject(key)
            raise
        etag = resp.headers['ETag'].strip('"')

        try:
            meta = self._extractmeta(resp, key)
        except BadDigestError:
            # If there's less than 64 kb of data, read and throw
            # away. Otherwise re-establish connection.
            if resp.length is not None and resp.length < 64 * 1024:
                self.conn.discard()
            else:
                self.conn.disconnect()
            raise

        md5 = hashlib.md5()
        fh.seek(off)
        copyfh(self.conn, fh, update=md5.update)

        if etag != md5.hexdigest():
            log.warning('MD5 mismatch for %s: %s vs %s', key, etag, md5.hexdigest())
            raise BadDigestError('BadDigest', 'ETag header does not agree with calculated MD5')

        return meta

    def write_fh(
        self,
        key: str,
        fh: BinaryIO,
        metadata: Optional[Dict[str, Any]] = None,
        len_: Optional[int] = None,
    ):
        '''Upload *len_* bytes from *fh* under *key*.

        The data will be read at the current offset. If *len_* is None, reads until the
        end of the file.

        If a temporary error (as defined by `is_temp_failure`) occurs, the operation is
        retried. Returns the size of the resulting storage object.
        '''

        if key.endswith(TEMP_SUFFIX):
            raise ValueError('Keys must not end with %s' % TEMP_SUFFIX)

        off = fh.tell()
        if len_ is None:
            fh.seek(0, os.SEEK_END)
<<<<<<< HEAD
            len_ = fh.tell()
=======
            len_ = fh.tell() - off
>>>>>>> 78fb1741
        return self._write_fh(key, fh, off, len_, metadata or {})

    @retry
    def _write_fh(self, key: str, fh: BinaryIO, off: int, len_: int, metadata: Dict[str, Any]):
        headers = CaseInsensitiveDict()
        self._add_meta_headers(headers, metadata, chunksize=self.features.max_meta_len)

        headers['Content-Type'] = 'application/octet-stream'
        fh.seek(off)
        try:
            resp = self._do_request(
                'PUT',
                '/%s%s' % (self.prefix, key),
                headers=headers,
                body=fh,
                body_len=len_,
            )
        except BadDigestError:
            # Object was corrupted in transit, make sure to delete it
            self.delete(key)
            raise

        self._assert_empty_response(resp)
        return len_

    @retry
    def delete(self, key):
        if key.endswith(TEMP_SUFFIX):
            raise ValueError('Keys must not end with %s' % TEMP_SUFFIX)
        log.debug('started with %s', key)
        try:
            resp = self._do_request('DELETE', '/%s%s' % (self.prefix, key))
            self._assert_empty_response(resp)
        except HTTPError as exc:
            if exc.status == 404:
                pass
            else:
                raise

    @retry
    def _delete_multi(self, keys):
        """Doing bulk delete of multiple objects at a time.

        This is a feature of the configurable middleware "Bulk" so it can only
        be used after the middleware was detected. (Introduced in Swift 1.8.0.rc1)

        See https://docs.openstack.org/swift/latest/middleware.html#bulk-delete
        and https://github.com/openstack/swift/blob/master/swift/common/middleware/bulk.py

        A request example:
        'POST /?bulk-delete
        Content-type: text/plain; charset=utf-8
        Accept: application/json

        /container/prefix_key1
        /container/prefix_key2'

        A successful response:
        'HTTP/1.1 200 OK
        Content-Type: application/json

        {"Number Not Found": 0,
         "Response Status": "200 OK",
         "Response Body": "",
         "Errors": [],
         "Number Deleted": 2}'

        An error response:
        'HTTP/1.1 200 OK
        Content-Type: application/json

        {"Number Not Found": 0,
         "Response Status": "500 Internal Server Error",
         "Response Body": "An error description",
         "Errors": [
            ['/container/prefix_key2', 'An error description']
         ],
         "Number Deleted": 1}'

        Response when some objects where not found:
        'HTTP/1.1 200 OK
        Content-Type: application/json

        {"Number Not Found": 1,
         "Response Status": "400 Bad Request",
         "Response Body": "Invalid bulk delete.",
         "Errors": [],
         "Number Deleted": 1}'
        """

        body = []
        esc_prefix = "/%s/%s" % (
            urllib.parse.quote(self.container_name),
            urllib.parse.quote(self.prefix),
        )
        for key in keys:
            body.append('%s%s' % (esc_prefix, urllib.parse.quote(key)))
        body = '\n'.join(body).encode('utf-8')
        headers = {'content-type': 'text/plain; charset=utf-8', 'accept': 'application/json'}

        resp = self._do_request('POST', '/', subres='bulk-delete', body=body, headers=headers)

        # bulk deletes should always return 200
        if resp.status != 200:
            raise HTTPError(resp.status, resp.reason, resp.headers)

        hit = re.match(r'^application/json(;\s*charset="?(.+?)"?)?$', resp.headers['content-type'])
        if not hit:
            log.error(
                'Unexpected server response. Expected json, got:\n%s', self._dump_response(resp)
            )
            raise RuntimeError('Unexpected server reply')

        # there might be an arbitrary amount of whitespace before the
        # JSON response (to keep the connection from timing out)
        # but json.loads discards these whitespace characters automatically
        resp_dict = json.loads(self.conn.readall().decode(hit.group(2) or 'utf-8'))

        log.debug('Response %s', resp_dict)

        try:
            resp_status_code, resp_status_text = _split_response_status(
                resp_dict['Response Status']
            )
        except ValueError:
            raise RuntimeError('Unexpected server reply')

        if resp_status_code == 200:
            # No errors occurred, everything has been deleted
            del keys[:]
            return

        # Some errors occurred, so we need to determine what has
        # been deleted and what hasn't
        failed_keys = []
        offset = len(esc_prefix)
        for error in resp_dict['Errors']:
            fullkey = error[0]
            # strangely the name is url encoded in JSON
            assert fullkey.startswith(esc_prefix)
            key = urllib.parse.unquote(fullkey[offset:])
            failed_keys.append(key)
            log.debug('Delete %s failed with %s', key, error[1])
        for key in keys[:]:
            if key not in failed_keys:
                keys.remove(key)

        if resp_status_code in (400, 404) and len(resp_dict['Errors']) == 0:
            # Swift returns 400 instead of 404 when files were not found.
            # (but we also accept the correct status code 404 if Swift
            # decides to correct this in the future)

            # ensure that we actually have objects that were not found
            # (otherwise there is a logic error that we need to know about)
            assert resp_dict['Number Not Found'] > 0

            # Since AbstractBackend.delete_multi allows this, we just
            # swallow this error even when *force* is False.
            # N.B.: We removed even the keys from *keys* that are not found.
            # This is because Swift only returns a counter of deleted
            # objects, not the list of deleted objects (as S3 does).
            return

        # At this point it is clear that the server has sent some kind of error response.
        # Swift is not very consistent in returning errors.
        # We need to jump through these hoops to get something meaningful.

        error_msg = resp_dict['Response Body']
        error_code = resp_status_code
        if not error_msg:
            if len(resp_dict['Errors']) > 0:
                error_code, error_msg = _split_response_status(resp_dict['Errors'][0][1])
            else:
                error_msg = resp_status_text

        if error_code == 401:
            # Expired auth token
            self._do_authentication_expired(error_msg)
            # raises AuthenticationExpired
        if 'Invalid bulk delete.' in error_msg:
            error_code = 400
            # change error message to something more meaningful
            error_msg = 'Sent a bulk delete with an empty list of keys to delete'
        elif 'Max delete failures exceeded' in error_msg:
            error_code = 502
        elif 'Maximum Bulk Deletes: ' in error_msg:
            # Sent more keys in one bulk delete than allowed
            error_code = 413
        elif 'Invalid File Name' in error_msg:
            # get returned when file name is too long
            error_code = 422

        raise HTTPError(error_code, error_msg, {})

    @property
    def has_delete_multi(self):
        return self.features.has_bulk_delete

    def delete_multi(self, keys):
        log.debug('started with %s', keys)

        if self.features.has_bulk_delete:
            while len(keys) > 0:
                tmp = keys[: self.features.max_deletes]
                try:
                    self._delete_multi(tmp)
                finally:
                    keys[: self.features.max_deletes] = tmp
        else:
            super().delete_multi(keys)

    def list(self, prefix=''):
        prefix = self.prefix + prefix
        strip = len(self.prefix)
        page_token = None
        while True:
            (els, page_token) = self._list_page(prefix, page_token)
            for el in els:
                yield el[strip:]
            if page_token is None:
                break

    @retry
    def _list_page(self, prefix, page_token=None, batch_size=1000):
        # Limit maximum number of results since we read everything
        # into memory (because Python JSON doesn't have a streaming API)
        query_string = {'prefix': prefix, 'limit': str(batch_size), 'format': 'json'}
        if page_token:
            query_string['marker'] = page_token

        try:
            resp = self._do_request('GET', '/', query_string=query_string)
        except HTTPError as exc:
            if exc.status == 404:
                raise DanglingStorageURLError(self.container_name)
            raise

        if resp.status == 204:
            return

        hit = re.match('application/json; charset="?(.+?)"?$', resp.headers['content-type'])
        if not hit:
            log.error(
                'Unexpected server response. Expected json, got:\n%s', self._dump_response(resp)
            )
            raise RuntimeError('Unexpected server reply')

        body = self.conn.readall()
        names = []
        count = 0
        for dataset in json.loads(body.decode(hit.group(1))):
            count += 1
            name = dataset['name']
            if name.endswith(TEMP_SUFFIX):
                continue
            names.append(name)

        if count == batch_size:
            page_token = names[-1]
        else:
            page_token = None

        return (names, page_token)

    def close(self):
        self.conn.disconnect()

    def _detect_features(self, hostname, port, ssl_context):
        '''Try to figure out the Swift version and supported features by
        examining the /info endpoint of the storage server.

        See https://docs.openstack.org/swift/latest/middleware.html#discoverability
        '''

        if 'no-feature-detection' in self.options:
            log.debug('Skip feature detection')
            return

        if not port:
            port = 443 if ssl_context else 80

        detected_features = Features()

        with HTTPConnection(hostname, port, proxy=self.proxy, ssl_context=ssl_context) as conn:
            conn.timeout = int(self.options.get('tcp-timeout', 20))

            log.debug('GET /info')
            conn.send_request('GET', '/info')
            resp = conn.read_response()

            # 200, 401, 403 and 404 are all OK since the /info endpoint
            # may not be accessible (misconfiguration) or may not
            # exist (old Swift version).
            if resp.status not in (200, 401, 403, 404):
                log.error(
                    "Wrong server response.\n%s", self._dump_response(resp, body=conn.read(2048))
                )
                raise HTTPError(resp.status, resp.reason, resp.headers)

            if resp.status == 200:
                hit = re.match(
                    r'^application/json(;\s*charset="?(.+?)"?)?$', resp.headers['content-type']
                )
                if not hit:
                    log.error(
                        "Wrong server response. Expected json. Got: \n%s",
                        self._dump_response(resp, body=conn.read(2048)),
                    )
                    raise RuntimeError('Unexpected server reply')

                info = json.loads(conn.readall().decode(hit.group(2) or 'utf-8'))
                swift_info = info.get('swift', {})

                log.debug('%s:%s/info returns %s', hostname, port, info)

                # Default metadata value length constrain is 256 bytes
                # but the provider could configure another value.
                # We only decrease the chunk size since 255 is a big enough chunk size.
                max_meta_len = swift_info.get('max_meta_value_length', None)
                if isinstance(max_meta_len, int) and max_meta_len < 256:
                    detected_features.max_meta_len = max_meta_len

                if info.get('bulk_delete', False):
                    detected_features.has_bulk_delete = True
                    bulk_delete = info['bulk_delete']
                    assert bulk_delete.get('max_failed_deletes', 1000) <= bulk_delete.get(
                        'max_deletes_per_request', 10000
                    )
                    assert bulk_delete.get('max_failed_deletes', 1000) > 0
                    # The block cache removal queue has a capacity of 1000.
                    # We do not need bigger values than that.
                    # We use max_failed_deletes instead of max_deletes_per_request
                    # because then we can be sure even when all our delete requests
                    # get rejected we get a complete error list back from the server.
                    # If we set the value higher, _delete_multi() would maybe
                    # delete some entries from the *keys* list that did not get
                    # deleted and would miss them in a retry.
                    detected_features.max_deletes = min(
                        1000, int(bulk_delete.get('max_failed_deletes', 1000))
                    )

                log.info(
                    'Detected Swift features for %s:%s: %s',
                    hostname,
                    port,
                    detected_features,
                    extra=LOG_ONCE,
                )
            else:
                log.debug(
                    '%s:%s/info not found or not accessible. Skip feature detection.',
                    hostname,
                    port,
                )

        self.features = detected_features

    def _do_authentication_expired(self, reason):
        '''Closes the current connection and raises AuthenticationExpired'''
        log.info('OpenStack auth token seems to have expired, requesting new one.')
        self.conn.disconnect()
        # Force constructing a new connection with a new token, otherwise
        # the connection will be reestablished with the same token.
        self.conn = None
        raise AuthenticationExpired(reason)


def _split_response_status(line):
    '''Splits a HTTP response line into status code (integer)
    and status text.

    Returns 2-tuple (int, string)

    Raises ValueError when line is not parsable'''
    hit = re.match(r'^([0-9]{3})\s+(.*)$', line)
    if not hit:
        log.error('Expected valid Response Status, got: %s', line)
        raise ValueError('Expected valid Response Status, got: %s' % line)
    return (int(hit.group(1)), hit.group(2))


class AuthenticationExpired(Exception):
    '''Raised if the provided Authentication Token has expired'''

    def __init__(self, msg):
        super().__init__()
        self.msg = msg

    def __str__(self):
        return 'Auth token expired. Server said: %s' % self.msg


class Features:
    """Set of configurable features for Swift servers.

    Swift is deployed in many different versions and configurations.
    To be able to use advanced features like bulk delete we need to
    make sure that the Swift server we are using can handle them.

    This is a value object."""

    __slots__ = ['has_bulk_delete', 'max_deletes', 'max_meta_len']

    def __init__(self, has_bulk_delete=False, max_deletes=1000, max_meta_len=255):
        self.has_bulk_delete = has_bulk_delete
        self.max_deletes = max_deletes
        self.max_meta_len = max_meta_len

    def __str__(self):
        features = []
        if self.has_bulk_delete:
            features.append('Bulk delete %d keys at a time' % self.max_deletes)
        features.append('maximum meta value length is %d bytes' % self.max_meta_len)
        return ', '.join(features)

    def __repr__(self):
        init_kwargs = [p + '=' + repr(getattr(self, p)) for p in self.__slots__]
        return 'Features(%s)' % ', '.join(init_kwargs)

    def __hash__(self):
        return hash(repr(self))

    def __eq__(self, other):
        return repr(self) == repr(other)

    def __ne__(self, other):
        return repr(self) != repr(other)<|MERGE_RESOLUTION|>--- conflicted
+++ resolved
@@ -16,27 +16,15 @@
 from typing import Any, BinaryIO, Dict, Optional
 from urllib.parse import urlsplit
 
-from s3ql.http import (
-    BodyFollowing,
-    CaseInsensitiveDict,
-    ConnectionClosed,
-    HTTPConnection,
-    is_temp_network_error,
-)
-
 from s3ql.common import copyfh
+from s3ql.http import (BodyFollowing, CaseInsensitiveDict, ConnectionClosed,
+                       HTTPConnection, is_temp_network_error)
 
 from ..logging import LOG_ONCE, QuietError
 from . import s3c
-from .common import (
-    AbstractBackend,
-    AuthorizationError,
-    DanglingStorageURLError,
-    NoSuchObject,
-    get_proxy,
-    get_ssl_context,
-    retry,
-)
+from .common import (AbstractBackend, AuthorizationError,
+                     DanglingStorageURLError, NoSuchObject, get_proxy,
+                     get_ssl_context, retry)
 from .s3c import BadDigestError, HTTPError, md5sum_b64
 
 log = logging.getLogger(__name__)
@@ -453,11 +441,7 @@
         off = fh.tell()
         if len_ is None:
             fh.seek(0, os.SEEK_END)
-<<<<<<< HEAD
-            len_ = fh.tell()
-=======
             len_ = fh.tell() - off
->>>>>>> 78fb1741
         return self._write_fh(key, fh, off, len_, metadata or {})
 
     @retry
