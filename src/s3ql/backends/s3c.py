'''
backends/s3c.py - this file is part of S3QL.

Copyright © 2008 Nikolaus Rath <Nikolaus@rath.org>

This work can be distributed under the terms of the GNU GPLv3.
'''

import binascii
import hashlib
import hmac
import logging
import os
import re
import ssl
import time
import urllib.parse
from ast import literal_eval
from base64 import b64decode, b64encode
from email.utils import mktime_tz, parsedate_tz
from io import BytesIO
from itertools import count
from typing import Any, BinaryIO, Dict, Optional
from urllib.parse import quote, unquote, urlsplit

from defusedxml import ElementTree
from s3ql.http import (
    BodyFollowing,
    CaseInsensitiveDict,
    ConnectionClosed,
    HTTPConnection,
    UnsupportedResponse,
    is_temp_network_error,
)

from s3ql.common import copyfh

from ..logging import QuietError
from .common import (
    AbstractBackend,
    AuthenticationError,
    AuthorizationError,
    CorruptedObjectError,
    DanglingStorageURLError,
    NoSuchObject,
    checksum_basic_mapping,
    get_proxy,
    get_ssl_context,
    retry,
)

C_DAY_NAMES = ['Mon', 'Tue', 'Wed', 'Thu', 'Fri', 'Sat', 'Sun']
C_MONTH_NAMES = ['Jan', 'Feb', 'Mar', 'Apr', 'May', 'Jun', 'Jul', 'Aug', 'Sep', 'Oct', 'Nov', 'Dec']

XML_CONTENT_RE = re.compile(r'^(?:application|text)/xml(?:;|$)', re.IGNORECASE)


log = logging.getLogger(__name__)


class Backend(AbstractBackend):
    """A backend to stored data in some S3 compatible storage service."""

    xml_ns_prefix = '{http://s3.amazonaws.com/doc/2006-03-01/}'
    hdr_prefix = 'x-amz-'
    known_options = {'no-ssl', 'ssl-ca-path', 'tcp-timeout', 'dumb-copy', 'disable-expect100'}

    def __init__(self, options):
        '''Initialize backend object

        *ssl_context* may be a `ssl.SSLContext` instance or *None*.
        '''

        super().__init__()

        if 'no-ssl' in options.backend_options:
            self.ssl_context = None
        else:
            self.ssl_context = get_ssl_context(options.backend_options.get('ssl-ca-path', None))

        (host, port, bucket_name, prefix) = self._parse_storage_url(
            options.storage_url, self.ssl_context
        )

        self.options = options.backend_options
        self.bucket_name = bucket_name
        self.prefix = prefix
        self.hostname = host
        self.port = port
        self.proxy = get_proxy(self.ssl_context is not None)
        self.conn = self._get_conn()
        self.password = options.backend_password
        self.login = options.backend_login
        self._extra_put_headers = CaseInsensitiveDict()

    # NOTE: ! This function is also used by the swift backend !

    def reset(self):
        if self.conn is not None and (self.conn.response_pending() or self.conn._out_remaining):
            log.debug('Resetting state of http connection %d', id(self.conn))
            self.conn.disconnect()

    @staticmethod
    def _parse_storage_url(storage_url, ssl_context):
        '''Extract information from storage URL

        Return a tuple * (host, port, bucket_name, prefix) * .
        '''

        hit = re.match(
            r'^[a-zA-Z0-9]+://'  # Backend
            r'([^/:]+)'  # Hostname
            r'(?::([0-9]+))?'  # Port
            r'/([^/]+)'  # Bucketname
            r'(?:/(.*))?$',  # Prefix
            storage_url,
        )
        if not hit:
            raise QuietError('Invalid storage URL', exitcode=2)

        hostname = hit.group(1)
        if hit.group(2):
            port = int(hit.group(2))
        elif ssl_context:
            port = 443
        else:
            port = 80
        bucketname = hit.group(3)
        prefix = hit.group(4) or ''

        return (hostname, port, bucketname, prefix)

    def _get_conn(self):
        '''Return connection to server'''

        conn = HTTPConnection(
            self.hostname, self.port, proxy=self.proxy, ssl_context=self.ssl_context
        )
        conn.timeout = int(self.options.get('tcp-timeout', 20))
        return conn

    # This method is also used implicitly for the retry handling of
    # `gs.Backend._get_access_token`. When modifying this method, do not forget
    # to check if this makes it unsuitable for use by `_get_access_token` (in
    # that case we will have to implement a custom retry logic there).

    def is_temp_failure(self, exc):  # IGNORE:W0613
        if is_temp_network_error(exc) or isinstance(exc, ssl.SSLError):
            # We probably can't use the connection anymore, so disconnect (can't use reset, since
            # this would immediately attempt to reconnect, circumventing retry logic)
            self.conn.disconnect()
            return True

        if isinstance(
            exc,
            (
                InternalError,
                BadDigestError,
                IncompleteBodyError,
                RequestTimeoutError,
                OperationAbortedError,
                SlowDownError,
                ServiceUnavailableError,
                TemporarilyUnavailableError,
            ),
        ):
            return True

        # In doubt, we retry on 5xx (Server error). However, there are some
        # codes where retry is definitely not desired. For 4xx (client error) we
        # do not retry in general, but for 408 (Request Timeout) RFC 2616
        # specifies that the client may repeat the request without
        # modifications. We also retry on 429 (Too Many Requests).
        elif isinstance(exc, HTTPError) and (
            (500 <= exc.status <= 599 and exc.status not in (501, 505, 508, 510, 511, 523))
            or exc.status in (408, 429)
        ):
            return True

        return False

    # NOTE: ! This function is also used by the swift backend. !
    def _dump_response(self, resp, body=None):
        '''Return string representation of server response

        Only the beginning of the response body is read, so this is
        mostly useful for debugging.
        '''

        if body is None:
            try:
                body = self.conn.read(2048)
                if body:
                    self.conn.discard()
            except UnsupportedResponse:
                log.warning('Unsupported response, trying to retrieve data from raw socket!')
                body = self.conn.read_raw(2048)
                self.conn.close()
        else:
            body = body[:2048]

        return '%d %s\n%s\n\n%s' % (
            resp.status,
            resp.reason,
            '\n'.join('%s: %s' % x for x in resp.headers.items()),
            body.decode('utf-8', errors='backslashreplace'),
        )

    # NOTE: ! This function is also used by the swift backend. !
    def _assert_empty_response(self, resp):
        '''Assert that current response body is empty'''

        buf = self.conn.read(2048)
        if not buf:
            return  # expected

        # Log the problem
        self.conn.discard()
        log.error(
            'Unexpected server response. Expected nothing, got:\n%d %s\n%s\n\n%s',
            resp.status,
            resp.reason,
            '\n'.join('%s: %s' % x for x in resp.headers.items()),
            buf,
        )
        raise RuntimeError('Unexpected server response')

    @retry
    def delete(self, key):
        log.debug('started with %s', key)
        try:
            resp = self._do_request('DELETE', '/%s%s' % (self.prefix, key))
            self._assert_empty_response(resp)
        except NoSuchKeyError:
            pass

    def list(self, prefix=''):
        prefix = self.prefix + prefix
        strip = len(self.prefix)
        page_token = None
        while True:
            (els, page_token) = self._list_page(prefix, page_token)
            for el in els:
                yield el[strip:]
            if page_token is None:
                break

    @retry
    def _list_page(self, prefix, page_token=None, batch_size=1000):
        # We can get at most 1000 keys at a time, so there's no need
        # to bother with streaming.
        query_string = {'prefix': prefix, 'max-keys': str(batch_size)}
        if page_token:
            query_string['marker'] = page_token

        resp = self._do_request('GET', '/', query_string=query_string)

        if not XML_CONTENT_RE.match(resp.headers['Content-Type']):
            raise RuntimeError('unexpected content type: %s' % resp.headers['Content-Type'])

        body = self.conn.readall()
        etree = ElementTree.fromstring(body)
        root_xmlns_uri = _tag_xmlns_uri(etree)
        if root_xmlns_uri is None:
            root_xmlns_prefix = ''
        else:
            # Validate the XML namespace
            root_xmlns_prefix = '{%s}' % (root_xmlns_uri,)
            if root_xmlns_prefix != self.xml_ns_prefix:
                log.error(
                    'Unexpected server reply to list operation:\n%s',
                    self._dump_response(resp, body=body),
                )
                raise RuntimeError('List response has unknown namespace')

        names = [
            x.findtext(root_xmlns_prefix + 'Key')
            for x in etree.findall(root_xmlns_prefix + 'Contents')
        ]

        is_truncated = etree.find(root_xmlns_prefix + 'IsTruncated')
        if is_truncated.text == 'false':
            page_token = None
        elif len(names) == 0:
            next_marker = etree.find(root_xmlns_prefix + 'NextMarker')
            page_token = next_marker.text
        else:
            page_token = names[-1]

        return (names, page_token)

    @retry
    def lookup(self, key):
        log.debug('started with %s', key)

        try:
            resp = self._do_request('HEAD', '/%s%s' % (self.prefix, key))
            self._assert_empty_response(resp)
        except HTTPError as exc:
            if exc.status == 404:
                raise NoSuchObject(key)
            else:
                raise

        return self._extractmeta(resp, key)

    @retry
    def get_size(self, key):
        log.debug('started with %s', key)

        try:
            resp = self._do_request('HEAD', '/%s%s' % (self.prefix, key))
            self._assert_empty_response(resp)
        except HTTPError as exc:
            if exc.status == 404:
                raise NoSuchObject(key)
            else:
                raise

        try:
            return int(resp.headers['Content-Length'])
        except KeyError:
            raise RuntimeError('HEAD request did not return Content-Length')

    def readinto_fh(self, key: str, fh: BinaryIO):
        '''Transfer data stored under *key* into *fh*, return metadata.

        The data will be inserted at the current offset. If a temporary error (as defined by
        `is_temp_failure`) occurs, the operation is retried.
        '''

        return self._readinto_fh(key, fh, fh.tell())

    @retry
    def _readinto_fh(self, key: str, fh: BinaryIO, off: int):
        try:
            resp = self._do_request('GET', '/%s%s' % (self.prefix, key))
        except NoSuchKeyError:
            raise NoSuchObject(key)
        etag = resp.headers['ETag'].strip('"')

        try:
            meta = self._extractmeta(resp, key)
        except (BadDigestError, CorruptedObjectError):
            # If there's less than 64 kb of data, read and throw
            # away. Otherwise re-establish connection.
            if resp.length is not None and resp.length < 64 * 1024:
                self.conn.discard()
            else:
                self.conn.disconnect()
            raise

        md5 = hashlib.md5()
        fh.seek(off)
        copyfh(self.conn, fh, update=md5.update)

        if etag != md5.hexdigest():
            log.warning('MD5 mismatch for %s: %s vs %s', key, etag, md5.hexdigest())
            raise BadDigestError('BadDigest', 'ETag header does not agree with calculated MD5')

        return meta
<<<<<<< HEAD

    def write_fh(
        self,
        key: str,
        fh: BinaryIO,
        metadata: Optional[Dict[str, Any]] = None,
        len_: Optional[int] = None,
    ):
        '''Upload *len_* bytes from *fh* under *key*.

=======

    def write_fh(
        self,
        key: str,
        fh: BinaryIO,
        metadata: Optional[Dict[str, Any]] = None,
        len_: Optional[int] = None,
    ):
        '''Upload *len_* bytes from *fh* under *key*.

>>>>>>> 78fb1741
        The data will be read at the current offset. If *len_* is None, reads until the
        end of the file.

        If a temporary error (as defined by `is_temp_failure`) occurs, the operation is
        retried. Returns the size of the resulting storage object.
        '''

        off = fh.tell()
        if len_ is None:
            fh.seek(0, os.SEEK_END)
<<<<<<< HEAD
            len_ = fh.tell()
=======
            len_ = fh.tell() - off
>>>>>>> 78fb1741
        return self._write_fh(key, fh, off, len_, metadata or {})

    @retry
    def _write_fh(self, key: str, fh: BinaryIO, off: int, len_: int, metadata: Dict[str, Any]):
        headers = CaseInsensitiveDict()
        headers.update(self._extra_put_headers)
        self._add_meta_headers(headers, metadata)

        headers['Content-Type'] = 'application/octet-stream'
        fh.seek(off)
        try:
            resp = self._do_request(
                'PUT',
                '/%s%s' % (self.prefix, key),
                headers=headers,
                body=fh,
                body_len=len_,
            )
        except BadDigestError:
            # Object was corrupted in transit, make sure to delete it
            self.delete(key)
            raise

        self._assert_empty_response(resp)
        return len_

    # NOTE: ! This function is also used by the swift backend. !
    def _add_meta_headers(self, headers, metadata, chunksize=255):
        hdr_count = 0
        length = 0
        for key in metadata.keys():
            if not isinstance(key, str):
                raise ValueError('dict keys must be str, not %s' % type(key))
            val = metadata[key]
            if not isinstance(val, (str, bytes, int, float, complex, bool)) and val is not None:
                raise ValueError('value for key %s (%s) is not elementary' % (key, val))

            if isinstance(val, (bytes, bytearray)):
                val = b64encode(val)

            buf = '%s: %s,' % (repr(key), repr(val))
            buf = quote(buf, safe='!@#$^*()=+/?-_\'"><\\| `.,;:~')
            if len(buf) < chunksize:
                headers['%smeta-%03d' % (self.hdr_prefix, hdr_count)] = buf
                hdr_count += 1
                length += 4 + len(buf)
            else:
                i = 0
                while i * chunksize < len(buf):
                    k = '%smeta-%03d' % (self.hdr_prefix, hdr_count)
                    v = buf[i * chunksize : (i + 1) * chunksize]
                    headers[k] = v
                    i += 1
                    hdr_count += 1
                    length += 4 + len(buf)

            if length > 2048:
                raise ValueError('Metadata too large')

        assert hdr_count <= 999
        md5 = b64encode(checksum_basic_mapping(metadata)).decode('ascii')
        headers[self.hdr_prefix + 'meta-format'] = 'raw2'
        headers[self.hdr_prefix + 'meta-md5'] = md5

    def _do_request(
        self,
        method,
        path,
        subres=None,
        query_string=None,
        headers=None,
        body=None,
        body_len: Optional[int] = None,
    ):
        '''Sign and send request, handle redirects, and return response object.

        This is a wrapper around _do_request_inner() that handles Redirect responses.
        '''

        log.debug('started with %s %s?%s, qs=%s', method, path, subres, query_string)

        if headers is None:
            headers = CaseInsensitiveDict()

        if isinstance(body, (bytes, bytearray, memoryview)):
            headers['Content-MD5'] = md5sum_b64(body)

        redirect_count = 0
        this_method = method
        while True:
            resp = self._do_request_inner(
                this_method,
                path,
                headers=headers,
                subres=subres,
                query_string=query_string,
                body=body,
                body_len=body_len,
            )

            if resp.status < 300 or resp.status > 399:
                break

            # Assume redirect
            redirect_count += 1
            if redirect_count > 10:
                raise RuntimeError('Too many chained redirections')

            # First try location header...
            new_url = resp.headers['Location']
            if new_url:
                # Discard body
                self.conn.discard()

                # Pylint can't infer SplitResult Types
                # pylint: disable=E1103
                o = urlsplit(new_url)
                if o.scheme:
                    if self.ssl_context and o.scheme != 'https':
                        raise RuntimeError('Redirect to non-https URL')
                    elif not self.ssl_context and o.scheme != 'http':
                        raise RuntimeError('Redirect to non-http URL')
                if o.hostname != self.hostname or o.port != self.port:
                    self.hostname = o.hostname
                    self.port = o.port
                    self.conn.disconnect()
                    self.conn = self._get_conn()
                else:
                    raise RuntimeError('Redirect to different path on same host')

            # ..but endpoint may also be hidden in message body.
            # If we have done a HEAD request, we have to change to GET
            # to actually retrieve the body.
            elif resp.method == 'HEAD':
                log.debug('Switching from HEAD to GET to read redirect body')
                this_method = 'GET'

            # Try to read new URL from request body
            else:
                tree = self._parse_xml_response(resp)
                new_url = tree.findtext('Endpoint')

                if not new_url:
                    raise get_S3Error(tree.findtext('Code'), tree.findtext('Message'), resp.headers)

                self.hostname = new_url
                self.conn.disconnect()
                self.conn = self._get_conn()

                # Update method
                this_method = method

            log.info('_do_request(): redirected to %s', self.conn.hostname)

            if body and not isinstance(body, (bytes, bytearray, memoryview)):
                body.seek(0)

        # At the end, the request should have gone out with the right
        # method
        if this_method != method:
            raise RuntimeError('Dazed and confused - HEAD fails but GET works?')

        # Success
        if resp.status >= 200 and resp.status <= 299:
            return resp

        # Error
        self._parse_error_response(resp)

    def _parse_error_response(self, resp):
        '''Handle error response from server

        Try to raise most-specific exception.
        '''

        # Note that even though the final server backend may guarantee to always
        # deliver an XML document body with a detailed error message, we may
        # also get errors from intermediate proxies.
        content_type = resp.headers['Content-Type']

        # If method == HEAD, server must not return response body
        # even in case of errors
        if resp.method.upper() == 'HEAD':
            assert self.conn.read(1) == b''
            raise HTTPError(resp.status, resp.reason, resp.headers)

        # If not XML, do the best we can
        if content_type is None or resp.length == 0 or not XML_CONTENT_RE.match(content_type):
            self.conn.discard()
            raise HTTPError(resp.status, resp.reason, resp.headers)

        # We don't stream the data into the parser because we want
        # to be able to dump a copy if the parsing fails.
        body = self.conn.readall()
        try:
            tree = ElementTree.parse(BytesIO(body)).getroot()
        except:
            log.error(
                'Unable to parse server response as XML:\n%s', self._dump_response(resp, body)
            )
            raise

        raise get_S3Error(tree.findtext('Code'), tree.findtext('Message'), resp.headers)

    def _parse_xml_response(self, resp, body=None):
        '''Return element tree for XML response'''

        content_type = resp.headers['Content-Type']

        # AWS S3 sometimes "forgets" to send a Content-Type
        # when responding to a multiple delete request.
        # https://forums.aws.amazon.com/thread.jspa?threadID=134372
        if content_type is None:
            log.error('Server did not provide Content-Type, assuming XML')
        elif not XML_CONTENT_RE.match(content_type):
            log.error('Unexpected server reply: expected XML, got:\n%s', self._dump_response(resp))
            raise RuntimeError('Unexpected server response')

        # We don't stream the data into the parser because we want
        # to be able to dump a copy if the parsing fails.
        if body is None:
            body = self.conn.readall()
        try:
            tree = ElementTree.parse(BytesIO(body)).getroot()
        except:
            log.error(
                'Unable to parse server response as XML:\n%s', self._dump_response(resp, body)
            )
            raise

        return tree

    def __str__(self):
        return 's3c://%s/%s/%s' % (self.hostname, self.bucket_name, self.prefix)

    def _authorize_request(self, method, path, headers, subres, query_string):
        '''Add authorization information to *headers*'''

        # See http://docs.amazonwebservices.com/AmazonS3/latest/dev/RESTAuthentication.html

        # Date, can't use strftime because it's locale dependent
        now = time.gmtime()
        headers['Date'] = '%s, %02d %s %04d %02d:%02d:%02d GMT' % (
            C_DAY_NAMES[now.tm_wday],
            now.tm_mday,
            C_MONTH_NAMES[now.tm_mon - 1],
            now.tm_year,
            now.tm_hour,
            now.tm_min,
            now.tm_sec,
        )

        auth_strs = [method, '\n']

        for hdr in ('Content-MD5', 'Content-Type', 'Date'):
            if hdr in headers:
                auth_strs.append(headers[hdr])
            auth_strs.append('\n')

        for hdr in sorted(x for x in headers if x.lower().startswith('x-amz-')):
            val = ' '.join(re.split(r'\s*\n\s*', headers[hdr].strip()))
            auth_strs.append('%s:%s\n' % (hdr, val))

        # Always include bucket name in path for signing
        if self.hostname.startswith(self.bucket_name):
            path = '/%s%s' % (self.bucket_name, path)
        sign_path = urllib.parse.quote(path)
        auth_strs.append(sign_path)
        if subres:
            auth_strs.append('?%s' % subres)

        # False positive, hashlib *does* have sha1 member
        # pylint: disable=E1101
        auth_str = ''.join(auth_strs).encode()
        signature = b64encode(
            hmac.new(self.password.encode(), auth_str, hashlib.sha1).digest()
        ).decode()

        headers['Authorization'] = 'AWS %s:%s' % (self.login, signature)

    def _do_request_inner(
        self, method, path, headers, subres=None, query_string=None, body=None, body_len=None
    ):
        '''Sign and send request, return response object (including redirects)

        This method does not handle redirects.
        '''

        if not isinstance(headers, CaseInsensitiveDict):
            headers = CaseInsensitiveDict(headers)

        if not self.hostname.startswith(self.bucket_name):
            path = '/%s%s' % (self.bucket_name, path)
        headers['host'] = self.hostname

        self._authorize_request(method, path, headers, subres, query_string)

        path = urllib.parse.quote(path)
        if query_string:
            s = urllib.parse.urlencode(query_string, doseq=True)
            if subres:
                path += '?%s&%s' % (subres, s)
            else:
                path += '?%s' % s
        elif subres:
            path += '?%s' % subres

        use_expect_100c = not self.options.get('disable-expect100', False)
        log.debug('sending %s %s', method, path)
        if body is None or isinstance(body, (bytes, bytearray, memoryview)):
            self.conn.send_request(method, path, body=body, headers=headers)
            return self.conn.read_response()

        assert isinstance(body_len, int)
        self.conn.send_request(
            method,
            path,
            expect100=use_expect_100c,
            headers=headers,
            body=BodyFollowing(body_len),
        )

        if use_expect_100c:
            resp = self.conn.read_response()
            if resp.status != 100:  # Error
                return resp

        if self.ssl_context:
            # No need to check MD5 when using SSL
            md5_update = None
        else:
            md5 = hashlib.md5()
            md5_update = md5.update

        try:
            copyfh(body, self.conn, len_=body_len, update=md5_update)
        except ConnectionClosed:
            # Server closed connection while we were writing body data -
            # but we may still be able to read an error response
            resp = None
            try:
                resp = self.conn.read_response()
            except:
                pass
            if resp is not None:
                self._parse_error_response(resp)
            else:
                # Re-raise first ConnectionClosed exception
                raise

        resp = self.conn.read_response()

        # On success, check MD5. Not sure if this is returned every time we send a request body, but
        # it seems to work. If not, we have to somehow pass in the information when this is expected
        # (i.e, when storing an object)
        if resp.status >= 200 and resp.status <= 299 and md5_update is not None:
            etag = resp.headers['ETag'].strip('"')

            if etag != md5.hexdigest():
                raise BadDigestError(
                    'BadDigest',
                    f'MD5 mismatch when sending {method} {path} (received: {etag}, sent: {md5.hexdigest()})',
                )

        return resp

    def close(self):
        self.conn.disconnect()

    # NOTE: ! This function is also used by the swift backend !
    def _extractmeta(self, resp, obj_key):
        '''Extract metadata from HTTP response object'''

        format_ = resp.headers.get('%smeta-format' % self.hdr_prefix, 'raw')
        if format_ != 'raw2':  # Current
            raise CorruptedObjectError('Invalid metadata format: %s' % format_)

        parts = []
        for i in count():
            # Headers is an email.message object, so indexing it
            # would also give None instead of KeyError
            part = resp.headers.get('%smeta-%03d' % (self.hdr_prefix, i), None)
            if part is None:
                break
            parts.append(part)
        buf = unquote(''.join(parts))
        meta = literal_eval('{ %s }' % buf)

        # Decode bytes values
        for k, v in meta.items():
            if not isinstance(v, bytes):
                continue
            try:
                meta[k] = b64decode(v)
            except binascii.Error:
                # This should trigger a MD5 mismatch below
                meta[k] = None

        # Check MD5. There is a case to be made for treating a mismatch as a
        # `CorruptedObjectError` rather than a `BadDigestError`, because the MD5
        # sum is not calculated on-the-fly by the server but stored with the
        # object, and therefore does not actually verify what the server has
        # sent over the wire. However, it seems more likely for the data to get
        # accidentally corrupted in transit than to get accidentally corrupted
        # on the server (which hopefully checksums its storage devices).
        md5 = b64encode(checksum_basic_mapping(meta)).decode('ascii')
        if md5 != resp.headers.get('%smeta-md5' % self.hdr_prefix, None):
            log.warning('MD5 mismatch in metadata for %s', obj_key)

            # When trying to read file system revision 23 or earlier, we will
            # get a MD5 error because the checksum was calculated
            # differently. In order to get a better error message, we special
            # case the s3ql_passphrase and s3ql_metadata object (which are only
            # retrieved once at program start).
            if obj_key in ('s3ql_passphrase', 's3ql_metadata'):
                raise CorruptedObjectError('Meta MD5 for %s does not match' % obj_key)
            raise BadDigestError('BadDigest', 'Meta MD5 for %s does not match' % obj_key)

        return meta


def _tag_xmlns_uri(elem):
    '''Extract the XML namespace (xmlns) URI from an element'''
    if elem.tag[0] == '{':
        uri = elem.tag[1:].partition("}")[0]
    else:
        uri = None
    return uri


def get_S3Error(code, msg, headers=None):
    '''Instantiate most specific S3Error subclass'''

    # Special case
    # http://code.google.com/p/s3ql/issues/detail?id=369
    if code == 'Timeout':
        code = 'RequestTimeout'

    if code.endswith('Error'):
        name = code
    else:
        name = code + 'Error'
    class_ = globals().get(name, S3Error)

    if not issubclass(class_, S3Error):
        return S3Error(code, msg, headers)

    return class_(code, msg, headers)


def md5sum_b64(buf):
    '''Return base64 encoded MD5 sum'''

    return b64encode(hashlib.md5(buf).digest()).decode('ascii')


def _parse_retry_after(header):
    '''Parse headers for Retry-After value'''

    hit = re.match(r'^\s*([0-9]+)\s*$', header)
    if hit:
        val = int(header)
    else:
        date = parsedate_tz(header)
        if date is None:
            log.warning('Unable to parse retry-after value: %s', header)
            return None
        val = mktime_tz(*date) - time.time()

    val_clamp = min(300, max(1, val))
    if val != val_clamp:
        log.warning('Ignoring retry-after value of %.3f s, using %.3f s instead', val, val_clamp)
        val = val_clamp

    return val


class HTTPError(Exception):
    '''
    Represents an HTTP error returned by S3.
    '''

    def __init__(self, status, msg, headers=None):
        super().__init__()
        self.status = status
        self.msg = msg
        self.headers = headers

        if headers and 'Retry-After' in headers:
            self.retry_after = _parse_retry_after(headers['Retry-After'])
        else:
            self.retry_after = None

    def __str__(self):
        return '%d %s' % (self.status, self.msg)


class S3Error(Exception):
    '''
    Represents an error returned by S3. For possible codes, see
    http://docs.amazonwebservices.com/AmazonS3/latest/API/ErrorResponses.html
    '''

    def __init__(self, code, msg, headers=None):
        super().__init__(msg)
        self.code = code
        self.msg = msg

        if headers and 'Retry-After' in headers:
            self.retry_after = _parse_retry_after(headers['Retry-After'])
        else:
            self.retry_after = None

    def __str__(self):
        return '%s: %s' % (self.code, self.msg)


class NoSuchKeyError(S3Error):
    pass


class AccessDeniedError(S3Error, AuthorizationError):
    pass


class BadDigestError(S3Error):
    pass


class IncompleteBodyError(S3Error):
    pass


class InternalError(S3Error):
    pass


class InvalidAccessKeyIdError(S3Error, AuthenticationError):
    pass


class InvalidSecurityError(S3Error, AuthenticationError):
    pass


class SignatureDoesNotMatchError(S3Error, AuthenticationError):
    pass


class OperationAbortedError(S3Error):
    pass


class RequestTimeoutError(S3Error):
    pass


class SlowDownError(S3Error):
    pass


class ServiceUnavailableError(S3Error):
    pass


class TemporarilyUnavailableError(S3Error):
    pass


class RequestTimeTooSkewedError(S3Error):
    pass


class NoSuchBucketError(S3Error, DanglingStorageURLError):
    pass<|MERGE_RESOLUTION|>--- conflicted
+++ resolved
@@ -24,30 +24,17 @@
 from urllib.parse import quote, unquote, urlsplit
 
 from defusedxml import ElementTree
-from s3ql.http import (
-    BodyFollowing,
-    CaseInsensitiveDict,
-    ConnectionClosed,
-    HTTPConnection,
-    UnsupportedResponse,
-    is_temp_network_error,
-)
 
 from s3ql.common import copyfh
+from s3ql.http import (BodyFollowing, CaseInsensitiveDict, ConnectionClosed,
+                       HTTPConnection, UnsupportedResponse,
+                       is_temp_network_error)
 
 from ..logging import QuietError
-from .common import (
-    AbstractBackend,
-    AuthenticationError,
-    AuthorizationError,
-    CorruptedObjectError,
-    DanglingStorageURLError,
-    NoSuchObject,
-    checksum_basic_mapping,
-    get_proxy,
-    get_ssl_context,
-    retry,
-)
+from .common import (AbstractBackend, AuthenticationError, AuthorizationError,
+                     CorruptedObjectError, DanglingStorageURLError,
+                     NoSuchObject, checksum_basic_mapping, get_proxy,
+                     get_ssl_context, retry)
 
 C_DAY_NAMES = ['Mon', 'Tue', 'Wed', 'Thu', 'Fri', 'Sat', 'Sun']
 C_MONTH_NAMES = ['Jan', 'Feb', 'Mar', 'Apr', 'May', 'Jun', 'Jul', 'Aug', 'Sep', 'Oct', 'Nov', 'Dec']
@@ -359,7 +346,6 @@
             raise BadDigestError('BadDigest', 'ETag header does not agree with calculated MD5')
 
         return meta
-<<<<<<< HEAD
 
     def write_fh(
         self,
@@ -370,18 +356,6 @@
     ):
         '''Upload *len_* bytes from *fh* under *key*.
 
-=======
-
-    def write_fh(
-        self,
-        key: str,
-        fh: BinaryIO,
-        metadata: Optional[Dict[str, Any]] = None,
-        len_: Optional[int] = None,
-    ):
-        '''Upload *len_* bytes from *fh* under *key*.
-
->>>>>>> 78fb1741
         The data will be read at the current offset. If *len_* is None, reads until the
         end of the file.
 
@@ -392,11 +366,7 @@
         off = fh.tell()
         if len_ is None:
             fh.seek(0, os.SEEK_END)
-<<<<<<< HEAD
-            len_ = fh.tell()
-=======
             len_ = fh.tell() - off
->>>>>>> 78fb1741
         return self._write_fh(key, fh, off, len_, metadata or {})
 
     @retry
