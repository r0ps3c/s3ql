'''
inode_cache.py - this file is part of S3QL.

Copyright © 2008 Nikolaus Rath <Nikolaus@rath.org>

This work can be distributed under the terms of the GNU GPLv3.
'''

<<<<<<< HEAD
from .logging import logging # Ensure use of custom logger class
from .database import NoSuchRowError, s2u_ns, u2s_ns
import pyfuse3
=======

import logging
>>>>>>> b051fbac
import sys

import pyfuse3

from .database import NoSuchRowError

log = logging.getLogger(__name__)

CACHE_SIZE = 100
ATTRIBUTES = (
    'mode',
    'refcount',
    'uid',
    'gid',
    'size',
    'locked',
    'rdev',
    'atime_ns',
    'mtime_ns',
    'ctime_ns',
    'id',
)
ATTRIBUTE_STR = ', '.join(ATTRIBUTES)
UPDATE_ATTRS = (
    'mode',
    'refcount',
    'uid',
    'gid',
    'size',
    'locked',
    'rdev',
    'atime_ns',
    'mtime_ns',
    'ctime_ns',
)
UPDATE_STR = ', '.join('%s=?' % x for x in UPDATE_ATTRS)


class _Inode:
    '''An inode with its attributes'''

    __slots__ = ATTRIBUTES + ('dirty', 'generation')

    def __init__(self, generation):
        super().__init__()
        self.dirty = False
        self.generation = generation

    def entry_attributes(self):
        attr = pyfuse3.EntryAttributes()
        attr.st_nlink = self.refcount
        attr.st_blocks = (self.size + 511) // 512
        attr.st_ino = self.id

        # Timeout, can effectively be infinite since attribute changes
        # are only triggered by the kernel's own requests
        attr.attr_timeout = 3600
        attr.entry_timeout = 3600

        # We want our blocksize for IO as large as possible to get large
        # write requests
        attr.st_blksize = 128 * 1024

        attr.st_mode = self.mode
        attr.st_uid = self.uid
        attr.st_gid = self.gid
        attr.st_size = self.size
        attr.st_rdev = self.rdev
        attr.st_atime_ns = self.atime_ns
        attr.st_mtime_ns = self.mtime_ns
        attr.st_ctime_ns = self.ctime_ns
        attr.generation = self.generation

        return attr

    def __eq__(self, other):
        # Ill defined - should we compare the inode id or all the attributes?
        # What does it even mean to have the same id but different attributes?
        # Maybe we should we raise an Exception in that case?
        return NotImplemented

    def __hash__(self):
        return self.id

    def copy(self):
        copy = _Inode(self.generation)

        for attr in ATTRIBUTES:
            setattr(copy, attr, getattr(self, attr))

        return copy

    def __setattr__(self, name, value):
        if name != 'dirty':
            object.__setattr__(self, 'dirty', True)
        object.__setattr__(self, name, value)

    def __del__(self):
        if not self.dirty:
            return

        # Force execution of sys.excepthook (exceptions raised
        # by __del__ are ignored)
        try:
            raise RuntimeError('BUG ALERT: Dirty inode was destroyed!')
        except RuntimeError:
            exc_info = sys.exc_info()

        sys.excepthook(*exc_info)


class InodeCache:
    '''
    This class maps the `inode` SQL table to a dict, caching the rows.

    If the cache is full and a row is not in the cache, the least-recently
    retrieved row is deleted from the cache. This means that accessing
    cached rows will *not* change the order of their expiration.

    Attributes:
    -----------
    :attrs:   inode indexed dict holding the attributes
    :cached_rows: list of the inodes that are in cache
    :pos:    position of the most recently retrieved inode in
             'cached_rows'.

    Notes
    -----

    Callers should keep in mind that the changes of the returned inode
    object will only be written to the database if the inode is still
    in the cache when its attributes are updated: it is possible for
    the caller to keep a reference to an inode when that
    inode has already been expired from the InodeCache. Modifications
    to this inode object will be lost(!).

    Callers should therefore use the returned inode objects only
    as long as they can guarantee that no other calls to InodeCache
    are made that may result in expiration of inodes from the cache.

    Moreover, the caller must make sure that he does not call
    InodeCache methods while a database transaction is active that
    may be rolled back. This would rollback database updates
    performed by InodeCache, which are generally for inodes that
    are expired from the cache and therefore *not* directly related
    to the effects of the current method call.
    '''

    def __init__(self, db, inode_gen):
        self.attrs = dict()
        self.cached_rows = list()
        self.db = db
        self.generation = inode_gen

        # Fill the cache with dummy data, so that we don't have to
        # check if the cache is full or not (it will always be full)
        for _ in range(CACHE_SIZE):
            self.cached_rows.append(None)

        self.pos = 0

    def __delitem__(self, inode):
        if self.db.execute('DELETE FROM inodes WHERE id=?', (inode,)) != 1:
            raise KeyError('No such inode')
        inode = self.attrs.pop(inode, None)
        if inode is not None:
            inode.dirty = False

    def __getitem__(self, id_):
        try:
            return self.attrs[id_]
        except KeyError:
            try:
                inode = self.getattr(id_)
            except NoSuchRowError:
                raise KeyError('No such inode: %d' % id_)

            old_id = self.cached_rows[self.pos]
            self.cached_rows[self.pos] = id_
            self.pos = (self.pos + 1) % CACHE_SIZE
            if old_id is not None:
                try:
                    old_inode = self.attrs[old_id]
                except KeyError:
                    # We may have deleted that inode
                    pass
                else:
                    del self.attrs[old_id]
                    self.setattr(old_inode)
            self.attrs[id_] = inode
            return inode

    def getattr(self, id_):  # @ReservedAssignment
        attrs = self.db.get_row("SELECT %s FROM inodes WHERE id=? " % ATTRIBUTE_STR, (id_,))
        inode = _Inode(self.generation)

        for (i, id_) in enumerate(ATTRIBUTES):
            if id_ in ('atime_ns','ctime_ns','mtime_ns'):
                setattr(inode, id_, s2u_ns(attrs[i]))
            else:
                setattr(inode, id_, attrs[i])

        inode.dirty = False

        return inode

    def create_inode(self, **kw):

        bindings = tuple(kw[x] if x not in ('atime_ns','ctime_ns','mtime_ns') else u2s_ns(kw[x]) for x in ATTRIBUTES if x in kw)
        columns = ', '.join(x for x in ATTRIBUTES if x in kw)
        values = ', '.join('?' * len(kw))

        id_ = self.db.rowid('INSERT INTO inodes (%s) VALUES(%s)' % (columns, values), bindings)
        return self[id_]

    def setattr(self, inode):
        if not inode.dirty:
            return
        inode.dirty = False

<<<<<<< HEAD
        self.db.execute("UPDATE inodes SET %s WHERE id=?" % UPDATE_STR,
                        [ getattr(inode, x) if x not in ('atime_ns','ctime_ns','mtime_ns') else u2s_ns(getattr(inode, x)) for x in UPDATE_ATTRS ] + [inode.id])
=======
        self.db.execute(
            "UPDATE inodes SET %s WHERE id=?" % UPDATE_STR,
            [getattr(inode, x) for x in UPDATE_ATTRS] + [inode.id],
        )
>>>>>>> b051fbac

    def flush_id(self, id_):
        if id_ in self.attrs:
            self.setattr(self.attrs[id_])

    def destroy(self):
        '''Flush all entries and empty cache'''

        # Note: this method is currently also used for dropping the cache

        for i in range(len(self.cached_rows)):
            id_ = self.cached_rows[i]
            self.cached_rows[i] = None
            if id_ is not None:
                try:
                    inode = self.attrs[id_]
                except KeyError:
                    # We may have deleted that inode
                    pass
                else:
                    del self.attrs[id_]
                    self.setattr(inode)

        assert len(self.attrs) == 0

    def flush(self):
        '''Flush all entries to database'''

        # We don't want to use dict.itervalues() since
        # the dict may change while we iterate
        for i in range(len(self.cached_rows)):
            id_ = self.cached_rows[i]
            if id_ is not None:
                try:
                    inode = self.attrs[id_]
                except KeyError:
                    # We may have deleted that inode
                    pass
                else:
                    self.setattr(inode)

    def drop(self):
        '''Drop cache (after flushing)'''

        self.destroy()

    def __del__(self):
        if len(self.attrs) == 0:
            return

        # Force execution of sys.excepthook (exceptions raised
        # by __del__ are ignored)
        try:
            raise RuntimeError('InodeCache instance was destroyed without calling destroy()')
        except RuntimeError:
            exc_info = sys.exc_info()

        sys.excepthook(*exc_info)<|MERGE_RESOLUTION|>--- conflicted
+++ resolved
@@ -6,19 +6,13 @@
 This work can be distributed under the terms of the GNU GPLv3.
 '''
 
-<<<<<<< HEAD
-from .logging import logging # Ensure use of custom logger class
+
+import logging
+import sys
+
+import pyfuse3
+
 from .database import NoSuchRowError, s2u_ns, u2s_ns
-import pyfuse3
-=======
-
-import logging
->>>>>>> b051fbac
-import sys
-
-import pyfuse3
-
-from .database import NoSuchRowError
 
 log = logging.getLogger(__name__)
 
@@ -234,15 +228,10 @@
             return
         inode.dirty = False
 
-<<<<<<< HEAD
-        self.db.execute("UPDATE inodes SET %s WHERE id=?" % UPDATE_STR,
-                        [ getattr(inode, x) if x not in ('atime_ns','ctime_ns','mtime_ns') else u2s_ns(getattr(inode, x)) for x in UPDATE_ATTRS ] + [inode.id])
-=======
         self.db.execute(
             "UPDATE inodes SET %s WHERE id=?" % UPDATE_STR,
-            [getattr(inode, x) for x in UPDATE_ATTRS] + [inode.id],
+            [getattr(inode, x) if x not in ('atime_ns','ctime_ns','mtime_ns') else u2s_ns(getattr(inode, x)) for x in UPDATE_ATTRS] + [inode.id],
         )
->>>>>>> b051fbac
 
     def flush_id(self, id_):
         if id_ in self.attrs:
