--- conflicted
+++ resolved
@@ -6,21 +6,8 @@
 This work can be distributed under the terms of the GNU GPLv3.
 '''
 
-<<<<<<< HEAD
-from .logging import logging, setup_logging, QuietError
-from . import CURRENT_FS_REV, CTRL_INODE, ROOT_INODE
-from .backends.comprenc import ComprencBackend
-from .backends import s3
-from .common import (get_backend, split_by_n, freeze_basic_mapping, time_ns)
-from .database import Connection, u2s_ns
-from .metadata import dump_and_upload_metadata, create_tables
-from .parse_args import ArgumentParser
-from getpass import getpass
-from base64 import b64encode
-=======
 import atexit
 import logging
->>>>>>> b051fbac
 import os
 import shutil
 import stat
@@ -33,14 +20,8 @@
 from .backends import s3
 from .backends.comprenc import ComprencBackend
 from .common import get_backend, split_by_n, time_ns
-from .database import (
-    Connection,
-    FsAttributes,
-    create_tables,
-    upload_metadata,
-    upload_params,
-    write_params,
-)
+from .database import (Connection, FsAttributes, create_tables, u2s_ns,
+                       upload_metadata, upload_params, write_params)
 from .logging import QuietError, setup_logging, setup_warnings
 from .parse_args import ArgumentParser
 
@@ -97,29 +78,6 @@
 def init_tables(conn):
     # Insert root directory
     now_ns = time_ns()
-<<<<<<< HEAD
-    conn.execute("INSERT INTO inodes (id,mode,uid,gid,mtime_ns,atime_ns,ctime_ns,refcount) "
-                 "VALUES (?,?,?,?,?,?,?,?)",
-                   (ROOT_INODE, stat.S_IFDIR | stat.S_IRUSR | stat.S_IWUSR | stat.S_IXUSR
-                   | stat.S_IRGRP | stat.S_IXGRP | stat.S_IROTH | stat.S_IXOTH,
-                    os.getuid(), os.getgid(), u2s_ns(now_ns), u2s_ns(now_ns), u2s_ns(now_ns), 1))
-
-    # Insert control inode, the actual values don't matter that much
-    conn.execute("INSERT INTO inodes (id,mode,uid,gid,mtime_ns,atime_ns,ctime_ns,refcount) "
-                 "VALUES (?,?,?,?,?,?,?,?)",
-                 (CTRL_INODE, stat.S_IFREG | stat.S_IRUSR | stat.S_IWUSR,
-                  0, 0, u2s_ns(now_ns), u2s_ns(now_ns), u2s_ns(now_ns), 42))
-
-    # Insert lost+found directory
-    inode = conn.rowid("INSERT INTO inodes (mode,uid,gid,mtime_ns,atime_ns,ctime_ns,refcount) "
-                       "VALUES (?,?,?,?,?,?,?)",
-                       (stat.S_IFDIR | stat.S_IRUSR | stat.S_IWUSR | stat.S_IXUSR,
-                        os.getuid(), os.getgid(), u2s_ns(now_ns), u2s_ns(now_ns), u2s_ns(now_ns), 1))
-    name_id = conn.rowid('INSERT INTO names (name, refcount) VALUES(?,?)',
-                         (b'lost+found', 1))
-    conn.execute("INSERT INTO contents (name_id, inode, parent_inode) VALUES(?,?,?)",
-                 (name_id, inode, ROOT_INODE))
-=======
     conn.execute(
         "INSERT INTO inodes (id,mode,uid,gid,mtime_ns,atime_ns,ctime_ns,refcount) "
         "VALUES (?,?,?,?,?,?,?,?)",
@@ -135,9 +93,9 @@
             | stat.S_IXOTH,
             os.getuid(),
             os.getgid(),
-            now_ns,
-            now_ns,
-            now_ns,
+            u2s_ns(now_ns),
+            u2s_ns(now_ns),
+            u2s_ns(now_ns),
             1,
         ),
     )
@@ -146,7 +104,7 @@
     conn.execute(
         "INSERT INTO inodes (id,mode,uid,gid,mtime_ns,atime_ns,ctime_ns,refcount) "
         "VALUES (?,?,?,?,?,?,?,?)",
-        (CTRL_INODE, stat.S_IFREG | stat.S_IRUSR | stat.S_IWUSR, 0, 0, now_ns, now_ns, now_ns, 42),
+        (CTRL_INODE, stat.S_IFREG | stat.S_IRUSR | stat.S_IWUSR, 0, 0, u2s_ns(now_ns), u2s_ns(now_ns), u2s_ns(now_ns), 42),
     )
 
     # Insert lost+found directory
@@ -157,9 +115,9 @@
             stat.S_IFDIR | stat.S_IRUSR | stat.S_IWUSR | stat.S_IXUSR,
             os.getuid(),
             os.getgid(),
-            now_ns,
-            now_ns,
-            now_ns,
+            u2s_ns(now_ns),
+            u2s_ns(now_ns),
+            u2s_ns(now_ns),
             1,
         ),
     )
@@ -169,7 +127,6 @@
         (name_id, inode, ROOT_INODE),
     )
 
->>>>>>> b051fbac
 
 def main(args=None):
 
